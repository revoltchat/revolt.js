--- conflicted
+++ resolved
@@ -24,36 +24,8 @@
   "description": "Library for interacting with the Revolt API.",
   "packageManager": "pnpm@9.4.0",
   "dependencies": {
-<<<<<<< HEAD
-    "eventemitter3": "^5.0.1",
-    "isomorphic-ws": "^5.0.0",
-    "long": "^5.2.3",
-    "revolt-api": "0.8.3",
-    "ulid": "^2.3.0",
-    "ws": "^8.16.0"
-  },
-  "devDependencies": {
-    "@mxssfd/typedoc-theme": "^1.1.3",
-    "@trivago/prettier-plugin-sort-imports": "^4.3.0",
-    "@types/node": "^18.19.24",
-    "@types/ws": "^8.5.10",
-    "@typescript-eslint/eslint-plugin": "^5.62.0",
-    "@typescript-eslint/parser": "^5.62.0",
-    "dotenv": "^16.4.5",
-    "eslint": "^8.57.0",
-    "eslint-config-prettier": "^8.10.0",
-    "eslint-plugin-spellcheck": "^0.0.20",
-    "prettier": "^2.8.8",
-    "tsc-watch": "^6.0.4",
-    "typed-emitter": "^2.1.0",
-    "typedoc": "^0.25.1",
-    "typescript": "^5.4.2"
-=======
-    "@solid-primitives/map": "^0.6.0",
-    "@solid-primitives/set": "^0.6.0",
     "@vladfrangu/async_event_emitter": "^2.4.6",
     "revolt-api": "0.8.3",
-    "solid-js": "^1.9.5",
     "ulid": "^2.3.0"
   },
   "devDependencies": {
@@ -62,11 +34,9 @@
     "@types/node": "^22.13.10",
     "eslint": "^9.22.0",
     "eslint-plugin-prettier": "^5.2.3",
-    "eslint-plugin-solid": "^0.14.5",
     "prettier": "^3.5.3",
     "typedoc": "^0.27.9",
     "typescript": "^5.8.2",
     "typescript-eslint": "^8.26.1"
->>>>>>> 1d961aa6
   }
 }