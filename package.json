--- conflicted
+++ resolved
@@ -26,32 +26,16 @@
   "description": "Library for interacting with the Revolt API.",
   "packageManager": "pnpm@10.10.0+sha512.d615db246fe70f25dcfea6d8d73dee782ce23e2245e3c4f6f888249fb568149318637dca73c2c5c8ef2a4ca0d5657fb9567188bfab47f566d1ee6ce987815c39",
   "dependencies": {
-<<<<<<< HEAD
-    "@vladfrangu/async_event_emitter": "^2.4.6",
-    "revolt-api": "0.8.3",
-    "ulid": "^2.3.0"
-=======
-    "@solid-primitives/map": "^0.7.1",
-    "@solid-primitives/set": "^0.7.1",
     "@vladfrangu/async_event_emitter": "^2.4.6",
     "revolt-api": "0.8.8",
-    "solid-js": "^1.9.6",
     "ulid": "^2.4.0"
->>>>>>> 6fca9111
   },
   "devDependencies": {
     "@mxssfd/typedoc-theme": "^1.1.7",
     "@trivago/prettier-plugin-sort-imports": "^5.2.2",
-<<<<<<< HEAD
-    "@types/node": "^22.13.10",
-    "eslint": "^9.22.0",
-    "eslint-plugin-prettier": "^5.2.3",
-=======
     "@types/node": "^22.15.17",
     "eslint": "^9.26.0",
     "eslint-plugin-prettier": "^5.4.0",
-    "eslint-plugin-solid": "^0.14.5",
->>>>>>> 6fca9111
     "prettier": "^3.5.3",
     "typedoc": "^0.27.9",
     "typescript": "^5.8.3",
