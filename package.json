{
  "name": "revolt.js",
  "version": "7.0.0-beta.9",
  "main": "lib/cjs/index.js",
  "module": "lib/esm/index.js",
<<<<<<< HEAD
  "types": "lib/esm/index.d.ts",
=======
  "types": "lib/index.d.ts",
>>>>>>> 2ba023c8
  "repository": "https://github.com/revoltchat/revolt.js",
  "author": "Paul Makles <insrt.uk>",
  "license": "MIT",
  "scripts": {
    "build": "pnpm run build:esm && pnpm run build:cjs",
    "build:esm": "tsc && cp package-esm.json lib/esm/package.json",
    "build:cjs": "tsc -p tsconfig.cjs.json",
    "build:watch": "tsc-watch --onSuccess \"node .\"",
    "lint": "eslint --ext .ts,.tsx src/",
    "lint:fix": "eslint --fix --ext .ts,.tsx src/",
    "typecheck": "tsc --noEmit",
    "docs": "typedoc --plugin @mxssfd/typedoc-theme --theme my-theme --readme README.md src/",
    "fmt": "prettier --write 'src/**/*.{js,jsx,ts,tsx}'",
    "fmt:check": "prettier --check 'src/**/*.{js,jsx,ts,tsx}'"
  },
  "files": [
    "README.md",
    "lib"
  ],
  "description": "Library for interacting with the Revolt API.",
  "packageManager": "pnpm@8.6.5",
  "dependencies": {
    "@mxssfd/typedoc-theme": "^1.1.1",
    "@solid-primitives/map": "^0.4.3",
    "@solid-primitives/set": "^0.4.3",
    "eventemitter3": "^5.0.0",
    "isomorphic-ws": "^5.0.0",
    "long": "^5.2.1",
    "revolt-api": "0.6.7",
    "solid-js": "^1.7.3",
    "typedoc": "^0.24.1",
    "ulid": "^2.3.0",
    "ws": "^8.13.0"
  },
  "devDependencies": {
    "@trivago/prettier-plugin-sort-imports": "^4.1.1",
    "@types/node": "^18.15.11",
    "@types/ws": "^8.5.4",
    "@typescript-eslint/eslint-plugin": "^5.57.1",
    "@typescript-eslint/parser": "^5.57.1",
    "dotenv": "^16.0.3",
    "eslint": "^8.37.0",
    "eslint-config-prettier": "^8.8.0",
    "eslint-plugin-solid": "^0.12.0",
    "eslint-plugin-spellcheck": "^0.0.20",
    "prettier": "^2.8.7",
    "tsc-watch": "^6.0.0",
    "typed-emitter": "^2.1.0",
    "typescript": "^5.0.3"
  }
}<|MERGE_RESOLUTION|>--- conflicted
+++ resolved
@@ -3,11 +3,7 @@
   "version": "7.0.0-beta.9",
   "main": "lib/cjs/index.js",
   "module": "lib/esm/index.js",
-<<<<<<< HEAD
   "types": "lib/esm/index.d.ts",
-=======
-  "types": "lib/index.d.ts",
->>>>>>> 2ba023c8
   "repository": "https://github.com/revoltchat/revolt.js",
   "author": "Paul Makles <insrt.uk>",
   "license": "MIT",
