--- conflicted
+++ resolved
@@ -1,10 +1,9 @@
 import type { Accessor, Setter } from "solid-js";
 import { batch, createSignal } from "solid-js";
 
-<<<<<<< HEAD
-import EventEmitter from "eventemitter3";
+import { AsyncEventEmitter } from "@vladfrangu/async_event_emitter";
+import { API } from "revolt-api";
 import type { DataLogin, RevoltConfig, Role } from "revolt-api";
-import { API } from "revolt-api";
 
 import type { Channel } from "./classes/Channel.js";
 import type { Emoji } from "./classes/Emoji.js";
@@ -12,20 +11,6 @@
 import type { Server } from "./classes/Server.js";
 import type { ServerMember } from "./classes/ServerMember.js";
 import type { User } from "./classes/User.js";
-=======
-import { AsyncEventEmitter } from "@vladfrangu/async_event_emitter";
-import type { DataLogin, RevoltConfig } from "revolt-api";
-import { API, Role } from "revolt-api";
-
-import {
-  Channel,
-  Emoji,
-  Message,
-  Server,
-  ServerMember,
-  User,
-} from "./classes/index.js";
->>>>>>> 21786779
 import { AccountCollection } from "./collections/AccountCollection.js";
 import { BotCollection } from "./collections/BotCollection.js";
 import { ChannelCollection } from "./collections/ChannelCollection.js";
@@ -282,11 +267,7 @@
     });
 
     this.events.on("event", (event) =>
-<<<<<<< HEAD
-      handleEvent(this, event, this.#setReady)
-=======
-      handleEventV1(this, event, this.#setReady),
->>>>>>> 21786779
+      handleEvent(this, event, this.#setReady),
     );
   }
 
