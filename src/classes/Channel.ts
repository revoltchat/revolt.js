import type {
  Channel as APIChannel,
<<<<<<< HEAD
  DataEditChannel,
  DataMessageSearch,
  DataMessageSend,
  Member as APIMember,
  Message as APIMessage,
=======
  Member as APIMember,
  Message as APIMessage,
  User as APIUser,
  DataEditChannel,
  DataMessageSearch,
  DataMessageSend,
  Invite,
>>>>>>> 6738be5d
  Override,
  User as APIUser,
} from "revolt-api";
import type { APIRoutes } from "revolt-api/dist/routes";
import { decodeTime, ulid } from "ulid";

<<<<<<< HEAD
import type { ChannelCollection } from "../collections/ChannelCollection.ts";
=======
import { ChannelCollection } from "../collections/index.js";
import { hydrate } from "../hydration/index.js";
>>>>>>> 6738be5d
import {
  bitwiseAndEq,
  calculatePermission,
} from "../permissions/calculator.ts";
import { Permission } from "../permissions/definitions.ts";

import type { ChannelWebhook } from "./ChannelWebhook.ts";
import type { File } from "./File.ts";
import type { Message } from "./Message.ts";
import type { Server } from "./Server.ts";
import type { ServerMember } from "./ServerMember.ts";
import type { User } from "./User.ts";

import type { ChannelWebhook } from "./ChannelWebhook.js";
import type { File } from "./File.js";
import type { Message } from "./Message.js";
import type { Server } from "./Server.js";
import type { ServerMember } from "./ServerMember.js";
import type { User } from "./User.js";

/**
 * Channel Class
 */
export class Channel {
  readonly #collection: ChannelCollection;
  readonly id: string;

  /**
   * Construct Channel
   * @param collection Collection
   * @param id Channel Id
   */
  constructor(collection: ChannelCollection, id: string) {
    this.#collection = collection;
    this.id = id;
  }

  /**
   * Write to string as a channel mention
   * @returns Formatted String
   */
  toString(): string {
    return `<#${this.id}>`;
  }

  /**
   * Whether this object exists
   */
  get $exists(): boolean {
    return !!this.#collection.getUnderlyingObject(this.id).id;
  }

  /**
   * Time when this server was created
   */
  get createdAt(): Date {
    return new Date(decodeTime(this.id));
  }

  /**
   * Channel type
   */
  get type(): APIChannel["channel_type"] {
    return this.#collection.getUnderlyingObject(this.id).channelType;
  }

  /**
   * Absolute pathname to this channel in the client
   */
  get path(): string {
    if (this.serverId) {
      return `/server/${this.serverId}/channel/${this.id}`;
    } else {
      return `/channel/${this.id}`;
    }
  }

  /**
   * URL to this channel
   */
  get url(): string {
    return this.#collection.client.configuration?.app + this.path;
  }

  /**
   * Channel name
   */
  get name(): string {
    return this.#collection.getUnderlyingObject(this.id).name;
  }

  /**
   * Display name
   */
  get displayName(): string | undefined {
    return this.type === "SavedMessages"
      ? this.user?.username
      : this.type === "DirectMessage"
        ? this.recipient?.username
        : this.name;
  }

  /**
   * Channel description
   */
  get description(): string | undefined {
    return this.#collection.getUnderlyingObject(this.id).description;
  }

  /**
   * Channel icon
   */
  get icon(): File | undefined {
    return this.#collection.getUnderlyingObject(this.id).icon;
  }

  /**
   * Whether the conversation is active
   */
  get active(): boolean {
    return this.#collection.getUnderlyingObject(this.id).active;
  }

  /**
   * User ids of people currently typing in channel
   */
  get typingIds(): Set<string> {
    return this.#collection.getUnderlyingObject(this.id).typingIds;
  }

  /**
   * Users currently trying in channel
   */
  get typing(): User[] {
    return [...this.typingIds.values()].map(
      (id) => this.#collection.client.users.get(id)!,
    );
  }

  /**
   * User ids of recipients of the group
   */
  get recipientIds(): Set<string> {
    return this.#collection.getUnderlyingObject(this.id).recipientIds;
  }

  /**
   * Recipients of the group
   */
  get recipients(): User[] {
    return [
      ...this.#collection.getUnderlyingObject(this.id).recipientIds.values(),
    ].map((id) => this.#collection.client.users.get(id)!);
  }

  /**
   * Find recipient of this DM
   */
  get recipient(): User | undefined {
    return this.type === "DirectMessage"
      ? this.recipients?.find(
<<<<<<< HEAD
        (user) => user?.id !== this.#collection.client.user!.id,
      )
=======
          (user) => user?.id !== this.#collection.client.user!.id,
        )
>>>>>>> 6738be5d
      : undefined;
  }

  /**
   * User ID
   */
  get userId(): string {
    return this.#collection.getUnderlyingObject(this.id).userId!;
  }

  /**
   * User this channel belongs to
   */
  get user(): User | undefined {
    return this.#collection.client.users.get(
      this.#collection.getUnderlyingObject(this.id).userId!,
    );
  }

  /**
   * Owner ID
   */
  get ownerId(): string {
    return this.#collection.getUnderlyingObject(this.id).ownerId!;
  }

  /**
   * Owner of the group
   */
  get owner(): User | undefined {
    return this.#collection.client.users.get(
      this.#collection.getUnderlyingObject(this.id).ownerId!,
    );
  }

  /**
   * Server ID
   */
  get serverId(): string {
    return this.#collection.getUnderlyingObject(this.id).serverId!;
  }

  /**
   * Server this channel is in
   */
  get server(): Server | undefined {
    return this.#collection.client.servers.get(
      this.#collection.getUnderlyingObject(this.id).serverId!,
    );
  }

  /**
   * Permissions allowed for users in this group
   */
  get permissions(): number | undefined {
    return this.#collection.getUnderlyingObject(this.id).permissions;
  }

  /**
   * Default permissions for this server channel
   */
  get defaultPermissions(): { a: number; d: number } | undefined {
    return this.#collection.getUnderlyingObject(this.id).defaultPermissions;
  }

  /**
   * Role permissions for this server channel
   */
  get rolePermissions(): Record<string, { a: number; d: number }> | undefined {
    return this.#collection.getUnderlyingObject(this.id).rolePermissions;
  }

  /**
   * Whether this channel is marked as mature
   */
  get mature(): boolean {
    return this.#collection.getUnderlyingObject(this.id).nsfw;
  }

  /**
   * ID of the last message sent in this channel
   */
  get lastMessageId(): string | undefined {
    return this.#collection.getUnderlyingObject(this.id).lastMessageId;
  }

  /**
   * Last message sent in this channel
   */
  get lastMessage(): Message | undefined {
    return this.#collection.client.messages.get(this.lastMessageId!);
  }

  /**
   * Time when the last message was sent
   */
  get lastMessageAt(): Date | undefined {
    return this.lastMessageId
      ? new Date(decodeTime(this.lastMessageId))
      : undefined;
  }

  /**
   * Time when the channel was last updated (either created or a message was sent)
   */
  get updatedAt(): Date {
    return this.lastMessageAt ?? this.createdAt;
  }

  /**
   * Get whether this channel is unread.
   */
  get unread(): boolean {
    if (
      !this.lastMessageId ||
      this.type === "SavedMessages" ||
      this.type === "VoiceChannel" ||
      this.#collection.client.options.channelIsMuted(this)
    ) {
      return false;
    }

    return (
      (
        this.#collection.client.channelUnreads.get(this.id)?.lastMessageId ??
          "0"
      ).localeCompare(this.lastMessageId) === -1
    );
  }

  /**
   * Get mentions in this channel for user.
   */
  get mentions(): Set<string> | undefined {
<<<<<<< HEAD
    if (this.type === "SavedMessages" || this.type === "VoiceChannel") {
=======
    if (this.type === "SavedMessages" || this.type === "VoiceChannel")
>>>>>>> 6738be5d
      return undefined;
    }

    return this.#collection.client.channelUnreads.get(this.id)
      ?.messageMentionIds;
  }

  /**
   * URL to the channel icon
   */
  get iconURL(): string | undefined {
    return this.icon?.createFileURL() ?? this.recipient?.avatarURL;
  }

  /**
   * URL to the animated channel icon
   */
  get animatedIconURL(): string | undefined {
    return this.icon?.createFileURL(true) ?? this.recipient?.animatedAvatarURL;
  }

  /**
   * Whether this channel may be hidden to some users
   */
  get potentiallyRestrictedChannel(): string | boolean | undefined {
    if (!this.serverId) return false;
    return (
      bitwiseAndEq(this.defaultPermissions?.d ?? 0, Permission.ViewChannel) ||
      !bitwiseAndEq(this.server!.defaultPermissions, Permission.ViewChannel) ||
      [...(this.server?.roles.keys() ?? [])].find(
        (role) =>
          bitwiseAndEq(
            this.rolePermissions?.[role]?.d ?? 0,
            Permission.ViewChannel,
          ) ||
          bitwiseAndEq(
            this.server?.roles.get(role)?.permissions.d ?? 0,
            Permission.ViewChannel,
          ),
      )
    );
  }

  /**
   * Permission the currently authenticated user has against this channel
   */
  get permission(): number {
    return calculatePermission(this.#collection.client, this);
  }

  /**
   * Check whether we have a given permission in a channel
   * @param permission Permission Names
   * @returns Whether we have this permission
   */
  havePermission(...permission: (keyof typeof Permission)[]): boolean {
    return bitwiseAndEq(
      this.permission,
      ...permission.map((x) => Permission[x]),
    );
  }

  /**
   * Check whether we have at least one of the given permissions in a channel
   * @param permission Permission Names
   * @returns Whether we have one of the permissions
   */
  orPermission(...permission: (keyof typeof Permission)[]): boolean {
    return (
      permission.findIndex((x) =>
        bitwiseAndEq(this.permission, Permission[x]),
      ) !== -1
    );
  }

  /**
   * Fetch a channel's members.
   * @requires `Group`
   * @returns An array of the channel's members.
   */
  async fetchMembers(): Promise<User[]> {
    const members = await this.#collection.client.api.get(
      `/channels/${this.id as ""}/members`,
    );

    return members.map((user) =>
<<<<<<< HEAD
      this.#collection.client.users.getOrCreate(user._id, user)
=======
      this.#collection.client.users.getOrCreate(user._id, user),
>>>>>>> 6738be5d
    );
  }

  /**
   * Fetch a channel's webhooks
   * @requires `TextChannel`, `Group`
   * @returns Webhooks
   */
  async fetchWebhooks(): Promise<ChannelWebhook[]> {
    const webhooks = await this.#collection.client.api.get(
      `/channels/${this.id as ""}/webhooks`,
    );

    return webhooks.map((webhook) =>
<<<<<<< HEAD
      this.#collection.client.channelWebhooks.getOrCreate(webhook.id, webhook)
=======
      this.#collection.client.channelWebhooks.getOrCreate(webhook.id, webhook),
>>>>>>> 6738be5d
    );
  }

  /**
   * Edit a channel
   * @param data Changes
   */
<<<<<<< HEAD
  async edit(data: DataEditChannel): Promise<void> {
    await this.#collection.client.api.patch(`/channels/${this.id as ""}`, data);
=======
  async edit(data: DataEditChannel) {
    const channel = await this.#collection.client.api.patch(
      `/channels/${this.id as ""}`,
      data,
    );

    this.#collection.setUnderlyingObject(
      this.id,
      hydrate("channel", channel, this.#collection.client, false),
    );
>>>>>>> 6738be5d
  }

  /**
   * Delete or leave a channel
   * @param leaveSilently Whether to not send a message on leave
   * @requires `DirectMessage`, `Group`, `TextChannel`, `VoiceChannel`
   */
  async delete(leaveSilently?: boolean): Promise<void> {
    await this.#collection.client.api.delete(`/channels/${this.id as ""}`, {
      leave_silently: leaveSilently,
    });

    if (this.type === "DirectMessage") {
      this.#collection.setUnderlyingKey(this.id, "active", false);
      return;
    }

    this.#collection.delete(this.id);
  }

  /**
   * Add a user to a group
   * @param user_id ID of the target user
   * @requires `Group`
   */
  async addMember(user_id: string): Promise<void> {
    return await this.#collection.client.api.put(
      `/channels/${this.id as ""}/recipients/${user_id as ""}`,
    );
  }

  /**
   * Remove a user from a group
   * @param user_id ID of the target user
   * @requires `Group`
   */
  async removeMember(user_id: string): Promise<void> {
    return await this.#collection.client.api.delete(
      `/channels/${this.id as ""}/recipients/${user_id as ""}`,
    );
  }

  /**
   * Send a message
   * @param data Either the message as a string or message sending route data
   * @requires `SavedMessages`, `DirectMessage`, `Group`, `TextChannel`
   * @returns Sent message
   */
  async sendMessage(
    data: string | DataMessageSend,
    idempotencyKey: string = ulid(),
  ): Promise<Message> {
<<<<<<< HEAD
    const msg: DataMessageSend = typeof data === "string"
      ? { content: data }
      : data;
=======
    const msg: DataMessageSend =
      typeof data === "string" ? { content: data } : data;
>>>>>>> 6738be5d

    // Mark as silent message
    if (msg.content?.startsWith("@silent ")) {
      msg.content = msg.content.substring(8);
      msg.flags ||= 1;
      msg.flags |= 1;
    }

    const message = await this.#collection.client.api.post(
      `/channels/${this.id as ""}/messages`,
      msg,
      {
        headers: {
          "Idempotency-Key": idempotencyKey,
        },
      },
    );

    return this.#collection.client.messages.getOrCreate(
      message._id,
      message,
      true,
    );
  }

  /**
   * Fetch a message by its ID
   * @param messageId ID of the target message
   * @requires `SavedMessages`, `DirectMessage`, `Group`, `TextChannel`
   * @returns Message
   */
  async fetchMessage(messageId: string): Promise<Message> {
    const message = await this.#collection.client.api.get(
      `/channels/${this.id as ""}/messages/${messageId as ""}`,
    );

    return this.#collection.client.messages.getOrCreate(message._id, message);
  }

  /**
   * Fetch multiple messages from a channel
   * @param params Message fetching route data
   * @requires `SavedMessages`, `DirectMessage`, `Group`, `TextChannel`
   * @returns Messages
   */
  async fetchMessages(
    params?: Omit<
      (APIRoutes & {
        method: "get";
        path: "/channels/{target}/messages";
      })["params"],
      "include_users"
    >,
  ): Promise<Message[]> {
    const messages = (await this.#collection.client.api.get(
      `/channels/${this.id as ""}/messages`,
      { ...params },
    )) as APIMessage[];

    return messages.map((message) =>
      this.#collection.client.messages.getOrCreate(message._id, message),
    );
  }

  /**
   * Fetch multiple messages from a channel including the users that sent them
   * @param params Message fetching route data
   * @requires `SavedMessages`, `DirectMessage`, `Group`, `TextChannel`
   * @returns Object including messages and users
   */
  async fetchMessagesWithUsers(
    params?: Omit<
      (APIRoutes & {
        method: "get";
        path: "/channels/{target}/messages";
      })["params"],
      "include_users"
    >,
  ): Promise<{
    messages: Message[];
    users: User[];
    members: ServerMember[] | undefined;
  }> {
    const data = (await this.#collection.client.api.get(
      `/channels/${this.id as ""}/messages`,
      { ...params, include_users: true },
    )) as { messages: APIMessage[]; users: APIUser[]; members?: APIMember[] };

    return {
      messages: data.messages.map((message) =>
        this.#collection.client.messages.getOrCreate(message._id, message),
      ),
      users: data.users.map((user) =>
        this.#collection.client.users.getOrCreate(user._id, user),
      ),
      members: data.members?.map((member) =>
        this.#collection.client.serverMembers.getOrCreate(member._id, member),
      ),
    };
  }

  /**
   * Search for messages
   * @param params Message searching route data
   * @requires `SavedMessages`, `DirectMessage`, `Group`, `TextChannel`
   * @returns Messages
   */
  async search(
    params: Omit<DataMessageSearch, "include_users">,
  ): Promise<Message[]> {
    const messages = (await this.#collection.client.api.post(
      `/channels/${this.id as ""}/search`,
      params,
    )) as APIMessage[];

    return messages.map((message) =>
<<<<<<< HEAD
      this.#collection.client.messages.getOrCreate(message._id, message)
=======
      this.#collection.client.messages.getOrCreate(message._id, message),
>>>>>>> 6738be5d
    );
  }

  /**
   * Search for messages including the users that sent them
   * @param params Message searching route data
   * @requires `SavedMessages`, `DirectMessage`, `Group`, `TextChannel`
   * @returns Object including messages and users
   */
  async searchWithUsers(
    params: Omit<DataMessageSearch, "include_users">,
  ): Promise<{
    messages: Message[];
    users: User[];
    members: ServerMember[] | undefined;
  }> {
    const data = (await this.#collection.client.api.post(
      `/channels/${this.id as ""}/search`,
      {
        ...params,
        include_users: true,
      },
    )) as { messages: APIMessage[]; users: APIUser[]; members?: APIMember[] };

    return {
      messages: data.messages.map((message) =>
        this.#collection.client.messages.getOrCreate(message._id, message),
      ),
      users: data.users.map((user) =>
        this.#collection.client.users.getOrCreate(user._id, user),
      ),
      members: data.members?.map((member) =>
        this.#collection.client.serverMembers.getOrCreate(member._id, member),
      ),
    };
  }

  /**
   * Delete many messages by their IDs
   * @param ids List of message IDs
   * @requires `SavedMessages`, `DirectMessage`, `Group`, `TextChannel`
   */
  async deleteMessages(ids: string[]): Promise<void> {
    await this.#collection.client.api.delete(
      `/channels/${this.id as ""}/messages/bulk`,
      {
        ids,
      },
    );
  }

  /**
   * Create an invite to the channel
   * @requires `TextChannel`, `VoiceChannel`
   * @returns Newly created invite code
   */
<<<<<<< HEAD
  async createInvite(): Promise<
    | {
      type: "Server";
      _id: string;
      server: string;
      creator: string;
      channel: string;
    }
    | { type: "Group"; _id: string; creator: string; channel: string }
  > {
=======
  async createInvite(): Promise<Invite> {
>>>>>>> 6738be5d
    return await this.#collection.client.api.post(
      `/channels/${this.id as ""}/invites`,
    );
  }

  #ackTimeout?: number;
  #ackLimit?: number;
  #manuallyMarked?: boolean;

  /**
   * Mark a channel as read
   * @param message Last read message or its ID
   * @param skipRateLimiter Whether to skip the internal rate limiter
   * @param skipRequest For internal updates only
   * @param skipNextMarking For internal usage only
   * @requires `SavedMessages`, `DirectMessage`, `Group`, `TextChannel`
   */
  ack(
    message?: Message | string,
    skipRateLimiter?: boolean,
    skipRequest?: boolean,
    skipNextMarking?: boolean,
<<<<<<< HEAD
  ): void {
=======
  ): Promise<void> {
>>>>>>> 6738be5d
    if (!message && this.#manuallyMarked) {
      this.#manuallyMarked = false;
      return;
    } // Skip the next unread marking
    else if (skipNextMarking) {
      this.#manuallyMarked = true;
    }

    const lastMessageId =
      (typeof message === "string" ? message : message?.id) ??
        this.lastMessageId ??
        ulid();

    const unreads = this.#collection.client.channelUnreads;
    const channelUnread = unreads.get(this.id);
    if (channelUnread) {
      unreads.setUnderlyingObject(this.id, {
<<<<<<< HEAD
        ...channelUnread,
=======
        ...unreads.getUnderlyingObject(this.id),
>>>>>>> 6738be5d
        lastMessageId,
        messageMentionIds: unreads.getUnderlyingObject(this.id)
          .messageMentionIds,
      });

      if (channelUnread.messageMentionIds.size) {
        channelUnread.messageMentionIds.clear();
      }
    }

    // Skip request if not needed
    if (skipRequest) return;

    /**
     * Send the actual acknowledgement request
     */
    const performAck = (): void => {
      this.#ackLimit = undefined;
      this.#collection.client.api.put(
        `/channels/${this.id}/ack/${lastMessageId as ""}`,
      );
    };

    if (skipRateLimiter) return performAck();

    clearTimeout(this.#ackTimeout);
    if (this.#ackLimit && +new Date() > this.#ackLimit) {
      performAck();
    }

    // We need to use setTimeout here for both Node.js and browser.
    this.#ackTimeout = setTimeout(performAck, 5000) as unknown as number;

    if (!this.#ackLimit) {
      this.#ackLimit = +new Date() + 15e3;
    }
  }

  /**
   * Set role permissions
   * @param role_id Role Id, set to 'default' to affect all users
   * @param permissions Permission value
   * @requires `Group`, `TextChannel`, `VoiceChannel`
   */
  async setPermissions(
    role_id = "default",
    permissions: Override,
  ): Promise<APIChannel> {
    return await this.#collection.client.api.put(
      `/channels/${this.id as ""}/permissions/${role_id as ""}`,
      { permissions },
    );
  }

  /**
   * Start typing in this channel
   * @requires `DirectMessage`, `Group`, `TextChannel`
   */
  startTyping(): void {
    this.#collection.client.events.send({
      type: "BeginTyping",
      channel: this.id,
    });
  }

  /**
   * Stop typing in this channel
   * @requires `DirectMessage`, `Group`, `TextChannel`
   */
  stopTyping(): void {
    this.#collection.client.events.send({
      type: "EndTyping",
      channel: this.id,
    });
  }
}<|MERGE_RESOLUTION|>--- conflicted
+++ resolved
@@ -1,32 +1,18 @@
 import type {
   Channel as APIChannel,
-<<<<<<< HEAD
   DataEditChannel,
   DataMessageSearch,
   DataMessageSend,
   Member as APIMember,
   Message as APIMessage,
-=======
-  Member as APIMember,
-  Message as APIMessage,
-  User as APIUser,
-  DataEditChannel,
-  DataMessageSearch,
-  DataMessageSend,
-  Invite,
->>>>>>> 6738be5d
   Override,
   User as APIUser,
 } from "revolt-api";
 import type { APIRoutes } from "revolt-api/dist/routes";
 import { decodeTime, ulid } from "ulid";
 
-<<<<<<< HEAD
 import type { ChannelCollection } from "../collections/ChannelCollection.ts";
-=======
-import { ChannelCollection } from "../collections/index.js";
-import { hydrate } from "../hydration/index.js";
->>>>>>> 6738be5d
+import { hydrate } from "../hydration/index.ts";
 import {
   bitwiseAndEq,
   calculatePermission,
@@ -40,13 +26,6 @@
 import type { ServerMember } from "./ServerMember.ts";
 import type { User } from "./User.ts";
 
-import type { ChannelWebhook } from "./ChannelWebhook.js";
-import type { File } from "./File.js";
-import type { Message } from "./Message.js";
-import type { Server } from "./Server.js";
-import type { ServerMember } from "./ServerMember.js";
-import type { User } from "./User.js";
-
 /**
  * Channel Class
  */
@@ -125,8 +104,8 @@
     return this.type === "SavedMessages"
       ? this.user?.username
       : this.type === "DirectMessage"
-        ? this.recipient?.username
-        : this.name;
+      ? this.recipient?.username
+      : this.name;
   }
 
   /**
@@ -188,13 +167,8 @@
   get recipient(): User | undefined {
     return this.type === "DirectMessage"
       ? this.recipients?.find(
-<<<<<<< HEAD
         (user) => user?.id !== this.#collection.client.user!.id,
       )
-=======
-          (user) => user?.id !== this.#collection.client.user!.id,
-        )
->>>>>>> 6738be5d
       : undefined;
   }
 
@@ -329,11 +303,7 @@
    * Get mentions in this channel for user.
    */
   get mentions(): Set<string> | undefined {
-<<<<<<< HEAD
     if (this.type === "SavedMessages" || this.type === "VoiceChannel") {
-=======
-    if (this.type === "SavedMessages" || this.type === "VoiceChannel")
->>>>>>> 6738be5d
       return undefined;
     }
 
@@ -404,7 +374,7 @@
   orPermission(...permission: (keyof typeof Permission)[]): boolean {
     return (
       permission.findIndex((x) =>
-        bitwiseAndEq(this.permission, Permission[x]),
+        bitwiseAndEq(this.permission, Permission[x])
       ) !== -1
     );
   }
@@ -420,11 +390,7 @@
     );
 
     return members.map((user) =>
-<<<<<<< HEAD
       this.#collection.client.users.getOrCreate(user._id, user)
-=======
-      this.#collection.client.users.getOrCreate(user._id, user),
->>>>>>> 6738be5d
     );
   }
 
@@ -439,11 +405,7 @@
     );
 
     return webhooks.map((webhook) =>
-<<<<<<< HEAD
       this.#collection.client.channelWebhooks.getOrCreate(webhook.id, webhook)
-=======
-      this.#collection.client.channelWebhooks.getOrCreate(webhook.id, webhook),
->>>>>>> 6738be5d
     );
   }
 
@@ -451,10 +413,6 @@
    * Edit a channel
    * @param data Changes
    */
-<<<<<<< HEAD
-  async edit(data: DataEditChannel): Promise<void> {
-    await this.#collection.client.api.patch(`/channels/${this.id as ""}`, data);
-=======
   async edit(data: DataEditChannel) {
     const channel = await this.#collection.client.api.patch(
       `/channels/${this.id as ""}`,
@@ -465,7 +423,6 @@
       this.id,
       hydrate("channel", channel, this.#collection.client, false),
     );
->>>>>>> 6738be5d
   }
 
   /**
@@ -518,14 +475,9 @@
     data: string | DataMessageSend,
     idempotencyKey: string = ulid(),
   ): Promise<Message> {
-<<<<<<< HEAD
     const msg: DataMessageSend = typeof data === "string"
       ? { content: data }
       : data;
-=======
-    const msg: DataMessageSend =
-      typeof data === "string" ? { content: data } : data;
->>>>>>> 6738be5d
 
     // Mark as silent message
     if (msg.content?.startsWith("@silent ")) {
@@ -586,7 +538,7 @@
     )) as APIMessage[];
 
     return messages.map((message) =>
-      this.#collection.client.messages.getOrCreate(message._id, message),
+      this.#collection.client.messages.getOrCreate(message._id, message)
     );
   }
 
@@ -616,13 +568,13 @@
 
     return {
       messages: data.messages.map((message) =>
-        this.#collection.client.messages.getOrCreate(message._id, message),
+        this.#collection.client.messages.getOrCreate(message._id, message)
       ),
       users: data.users.map((user) =>
-        this.#collection.client.users.getOrCreate(user._id, user),
+        this.#collection.client.users.getOrCreate(user._id, user)
       ),
       members: data.members?.map((member) =>
-        this.#collection.client.serverMembers.getOrCreate(member._id, member),
+        this.#collection.client.serverMembers.getOrCreate(member._id, member)
       ),
     };
   }
@@ -642,11 +594,7 @@
     )) as APIMessage[];
 
     return messages.map((message) =>
-<<<<<<< HEAD
       this.#collection.client.messages.getOrCreate(message._id, message)
-=======
-      this.#collection.client.messages.getOrCreate(message._id, message),
->>>>>>> 6738be5d
     );
   }
 
@@ -673,13 +621,13 @@
 
     return {
       messages: data.messages.map((message) =>
-        this.#collection.client.messages.getOrCreate(message._id, message),
+        this.#collection.client.messages.getOrCreate(message._id, message)
       ),
       users: data.users.map((user) =>
-        this.#collection.client.users.getOrCreate(user._id, user),
+        this.#collection.client.users.getOrCreate(user._id, user)
       ),
       members: data.members?.map((member) =>
-        this.#collection.client.serverMembers.getOrCreate(member._id, member),
+        this.#collection.client.serverMembers.getOrCreate(member._id, member)
       ),
     };
   }
@@ -703,7 +651,6 @@
    * @requires `TextChannel`, `VoiceChannel`
    * @returns Newly created invite code
    */
-<<<<<<< HEAD
   async createInvite(): Promise<
     | {
       type: "Server";
@@ -714,9 +661,6 @@
     }
     | { type: "Group"; _id: string; creator: string; channel: string }
   > {
-=======
-  async createInvite(): Promise<Invite> {
->>>>>>> 6738be5d
     return await this.#collection.client.api.post(
       `/channels/${this.id as ""}/invites`,
     );
@@ -739,11 +683,7 @@
     skipRateLimiter?: boolean,
     skipRequest?: boolean,
     skipNextMarking?: boolean,
-<<<<<<< HEAD
   ): void {
-=======
-  ): Promise<void> {
->>>>>>> 6738be5d
     if (!message && this.#manuallyMarked) {
       this.#manuallyMarked = false;
       return;
@@ -761,11 +701,7 @@
     const channelUnread = unreads.get(this.id);
     if (channelUnread) {
       unreads.setUnderlyingObject(this.id, {
-<<<<<<< HEAD
-        ...channelUnread,
-=======
         ...unreads.getUnderlyingObject(this.id),
->>>>>>> 6738be5d
         lastMessageId,
         messageMentionIds: unreads.getUnderlyingObject(this.id)
           .messageMentionIds,
