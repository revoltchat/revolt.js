--- conflicted
+++ resolved
@@ -1,18 +1,8 @@
-<<<<<<< HEAD
 import type { ChannelWebhookCollection } from "../collections/ChannelWebhookCollection.ts";
 import { hydrate } from "../hydration/index.ts";
 
 import type { Channel } from "./Channel.ts";
 import type { File } from "./File.ts";
-=======
-import * as APITmp from "revolt-api";
-
-import type { ChannelWebhookCollection } from "../collections/ChannelWebhookCollection.js";
-import { hydrate } from "../hydration/index.js";
->>>>>>> 6738be5d
-
-import type { Channel } from "./Channel.js";
-import type { File } from "./File.js";
 
 /**
  * Channel Webhook Class
@@ -88,9 +78,6 @@
    * Edit this webhook
    * TODO: not in production
    */
-<<<<<<< HEAD
-  async edit(data: unknown /*: DataEditWebhook*/): Promise<void> {
-=======
   async edit(
     data: Partial<{
       name: string;
@@ -99,11 +86,6 @@
       remove: ["Icon"];
     }>,
   ): Promise<void> {
-    // @ts-expect-error this should error once edit webhook is stable
-    // eslint-disable-next-line
-    type TodoUseThisDefinitionOnceItExists = APITmp.DataEditWebhook;
-
->>>>>>> 6738be5d
     const webhook = await this.#collection.client.api.patch(
       // @ts-expect-error not in prod
       `/webhooks/${this.id as ""}/${this.token as ""}`,
