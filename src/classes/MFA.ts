<<<<<<< HEAD
import {
=======
import type { SetStoreFunction } from "solid-js/store";
import { createStore } from "solid-js/store";

import type {
>>>>>>> 1d961aa6
  MFAMethod,
  MFAResponse,
  MultiFactorStatus,
  MFATicket as TicketType,
} from "revolt-api";

import type { Client } from "../Client.js";

/**
 * Multi-Factor Authentication
 */
export class MFA {
  #client: Client;
  #store: MultiFactorStatus;

  /**
   * Construct MFA helper
   * @param client Client
   * @param state State
   */
  constructor(client: Client, state: MultiFactorStatus) {
    this.#client = client;
    this.#store = state;
  }

  /**
   * Mutate the store
   * @param key Key
   * @param value Value
   */
  #mutateStore(key: keyof MultiFactorStatus, value: boolean) {
    this.#store[key] = value;
  }

  /**
   * Whether authenticator app is enabled
   */
<<<<<<< HEAD
  get authenticatorEnabled() {
    return this.#store.totp_mfa;
=======
  get authenticatorEnabled(): boolean {
    return this.#store[0].totp_mfa;
>>>>>>> 1d961aa6
  }

  /**
   * Whether recovery codes are enabled
   */
<<<<<<< HEAD
  get recoveryEnabled() {
    return this.#store.recovery_active;
=======
  get recoveryEnabled(): boolean {
    return this.#store[0].recovery_active;
>>>>>>> 1d961aa6
  }

  /**
   * Available MFA methods for generating tickets
   */
  get availableMethods(): MFAMethod[] {
    return this.authenticatorEnabled
      ? this.recoveryEnabled
        ? ["Totp", "Recovery"]
        : ["Totp"]
      : ["Password"];
  }

  /**
   * Create an MFA ticket
   * @param params
   * @returns Token
   */
<<<<<<< HEAD
  createTicket(params: MFAResponse) {
    return this.#client.api
      .put("/auth/mfa/ticket", params)
      .then(
        (ticket) =>
          new MFATicket(this.#client, ticket, this.#mutateStore.bind(this))
      );
=======
  async createTicket(params: MFAResponse): Promise<MFATicket> {
    return new MFATicket(
      this.#client,
      await this.#client.api.put("/auth/mfa/ticket", params),
      this.#store[1]
    );
>>>>>>> 1d961aa6
  }

  /**
   * Enable authenticator using token generated from secret found earlier
   * @param token Token
   */
  async enableAuthenticator(token: string): Promise<void> {
    await this.#client.api.put("/auth/mfa/totp", { totp_code: token });
    this.#mutateStore("totp_mfa", true);
  }
}

/**
 * MFA Ticket
 */
export class MFATicket {
  #client: Client;
  #ticket: TicketType;
  #mutate: (key: keyof MultiFactorStatus, value: boolean) => void;
  #used = false;

  /**
   * Construct MFA Ticket
   * @param client Client
   * @param ticket Ticket
   * @param mutate Mutate the store
   */
  constructor(
    client: Client,
    ticket: TicketType,
<<<<<<< HEAD
    mutate: (key: keyof MultiFactorStatus, value: boolean) => void
=======
    mutate: SetStoreFunction<MultiFactorStatus>,
>>>>>>> 1d961aa6
  ) {
    this.#client = client;
    this.#ticket = ticket;
    this.#mutate = mutate;
  }

  /**
   * Token
   */
  get token(): string {
    return this.#ticket.token;
  }

  /**
   * Use the ticket
   */
  #consume(): void {
    if (this.#used) throw "Already used this ticket!";
    this.#used = true;
  }

  /**
   * Fetch recovery codes
   * @returns List of codes
   */
  fetchRecoveryCodes(): Promise<string[]> {
    this.#consume();
    return this.#client.api.post("/auth/mfa/recovery", undefined, {
      headers: {
        "X-MFA-Ticket": this.token,
      },
    });
  }

  /**
   * Generate new set of recovery codes
   * @returns List of codes
   */
  async generateRecoveryCodes(): Promise<string[]> {
    this.#consume();

    const codes = await this.#client.api.patch(
      "/auth/mfa/recovery",
      undefined,
      {
        headers: {
          "X-MFA-Ticket": this.token,
        },
      },
    );

    this.#mutate("recovery_active", true);
    return codes;
  }

  /**
   * Generate new authenticator secret
   * @returns Secret
   */
  async generateAuthenticatorSecret(): Promise<string> {
    this.#consume();
    return (
      await this.#client.api.post("/auth/mfa/totp", undefined, {
        headers: {
          "X-MFA-Ticket": this.token,
        },
      })
    ).secret;
  }

  /**
   * Disable authenticator
   */
  async disableAuthenticator(): Promise<void> {
    this.#consume();

    await this.#client.api.delete("/auth/mfa/totp", undefined, {
      headers: {
        "X-MFA-Ticket": this.token,
      },
    });

    this.#mutate("totp_mfa", false);
  }

  /**
   * Disable account
   */
  disableAccount(): Promise<void> {
    this.#consume();
    return this.#client.api.post("/auth/account/disable", undefined, {
      headers: {
        "X-MFA-Ticket": this.token,
      },
    });
  }

  /**
   * Delete account
   */
  deleteAccount(): Promise<void> {
    this.#consume();
    return this.#client.api.post("/auth/account/delete", undefined, {
      headers: {
        "X-MFA-Ticket": this.token,
      },
    });
  }
}<|MERGE_RESOLUTION|>--- conflicted
+++ resolved
@@ -1,11 +1,4 @@
-<<<<<<< HEAD
-import {
-=======
-import type { SetStoreFunction } from "solid-js/store";
-import { createStore } from "solid-js/store";
-
 import type {
->>>>>>> 1d961aa6
   MFAMethod,
   MFAResponse,
   MultiFactorStatus,
@@ -43,25 +36,15 @@
   /**
    * Whether authenticator app is enabled
    */
-<<<<<<< HEAD
-  get authenticatorEnabled() {
+  get authenticatorEnabled(): boolean {
     return this.#store.totp_mfa;
-=======
-  get authenticatorEnabled(): boolean {
-    return this.#store[0].totp_mfa;
->>>>>>> 1d961aa6
   }
 
   /**
    * Whether recovery codes are enabled
    */
-<<<<<<< HEAD
-  get recoveryEnabled() {
+  get recoveryEnabled(): boolean {
     return this.#store.recovery_active;
-=======
-  get recoveryEnabled(): boolean {
-    return this.#store[0].recovery_active;
->>>>>>> 1d961aa6
   }
 
   /**
@@ -80,22 +63,12 @@
    * @param params
    * @returns Token
    */
-<<<<<<< HEAD
-  createTicket(params: MFAResponse) {
-    return this.#client.api
-      .put("/auth/mfa/ticket", params)
-      .then(
-        (ticket) =>
-          new MFATicket(this.#client, ticket, this.#mutateStore.bind(this))
-      );
-=======
   async createTicket(params: MFAResponse): Promise<MFATicket> {
     return new MFATicket(
       this.#client,
       await this.#client.api.put("/auth/mfa/ticket", params),
-      this.#store[1]
+      this.#mutateStore.bind(this),
     );
->>>>>>> 1d961aa6
   }
 
   /**
@@ -126,11 +99,7 @@
   constructor(
     client: Client,
     ticket: TicketType,
-<<<<<<< HEAD
-    mutate: (key: keyof MultiFactorStatus, value: boolean) => void
-=======
-    mutate: SetStoreFunction<MultiFactorStatus>,
->>>>>>> 1d961aa6
+    mutate: (key: keyof MultiFactorStatus, value: boolean) => void,
   ) {
     this.#client = client;
     this.#ticket = ticket;
