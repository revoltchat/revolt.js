--- conflicted
+++ resolved
@@ -314,13 +314,8 @@
       | (Omit<DataMessageSend, "nonce"> & {
           nonce?: string;
         }),
-<<<<<<< HEAD
-    mention = true
+    mention = true,
   ): Promise<Message> | undefined {
-=======
-    mention = true,
-  ) {
->>>>>>> 21786779
     const obj = typeof data === "string" ? { content: data } : data;
     return this.channel?.sendMessage({
       ...obj,
