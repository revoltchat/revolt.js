--- conflicted
+++ resolved
@@ -1,9 +1,3 @@
-<<<<<<< HEAD
-import { ServerFlags } from "../hydration/server.js";
-import { API, Client, File } from "../index.js";
-=======
-import { batch } from "solid-js";
-
 import type { Invite, InviteResponse } from "revolt-api";
 
 import type { Client } from "../Client.js";
@@ -11,7 +5,6 @@
 
 import { File } from "./File.js";
 import type { Server } from "./Server.js";
->>>>>>> 1d961aa6
 
 /**
  * Public Channel Invite
@@ -110,7 +103,6 @@
     const invite = await this.client!.api.post(`/invites/${this.code as ""}`);
 
     if (invite.type === "Server") {
-<<<<<<< HEAD
       for (const channel of invite.channels) {
         this.client!.channels.getOrCreate(channel._id, channel);
       }
@@ -118,21 +110,8 @@
       return this.client!.servers.getOrCreate(
         invite.server._id,
         invite.server,
-        true
+        true,
       );
-=======
-      return batch(() => {
-        for (const channel of invite.channels) {
-          this.client!.channels.getOrCreate(channel._id, channel);
-        }
-
-        return this.client!.servers.getOrCreate(
-          invite.server._id,
-          invite.server,
-          true,
-        );
-      });
->>>>>>> 1d961aa6
     } else {
       throw "unreachable";
     }
