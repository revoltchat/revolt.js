import type {
  Server as APIServer,
  AllMemberResponse,
  BannedUser,
  Category,
  DataBanCreate,
  DataCreateEmoji,
  DataCreateServerChannel,
  DataEditRole,
  DataEditServer,
  Override,
  OverrideField,
  Role,
} from "revolt-api";
import { decodeTime } from "ulid";

import type { ServerCollection } from "../collections/ServerCollection.js";
import { hydrate } from "../hydration/index.js";
import type { ServerFlags } from "../hydration/server.js";
import {
  bitwiseAndEq,
  calculatePermission,
} from "../permissions/calculator.js";
import { Permission } from "../permissions/definitions.js";

import type { Channel } from "./Channel.js";
import type { Emoji } from "./Emoji.js";
import type { File } from "./File.js";
import { ChannelInvite } from "./Invite.js";
import { ServerBan } from "./ServerBan.js";
import { ServerMember } from "./ServerMember.js";
import { ServerRole } from "./ServerRole.js";
import { User } from "./User.js";

/**
 * Server Class
 */
export class Server {
  readonly #collection: ServerCollection;
  readonly id: string;

  /**
   * Construct Server
   * @param collection Collection
   * @param id Id
   */
  constructor(collection: ServerCollection, id: string) {
    this.#collection = collection;
    this.id = id;
  }
  /**
   * Convert to string
   * @returns String
   */
  toString(): string {
    return `<%${this.id}>`;
  }

  /**
   * Whether this object exists
   */
  get $exists(): boolean {
    return !!this.#collection.getUnderlyingObject(this.id).id;
  }

  /**
   * Time when this server was created
   */
  get createdAt(): Date {
    return new Date(decodeTime(this.id));
  }

  /**
   * Owner's user ID
   */
  get ownerId(): string {
    return this.#collection.getUnderlyingObject(this.id).ownerId;
  }

  /**
   * Owner
   */
  get owner(): User | undefined {
    return this.#collection.client.users.get(
      this.#collection.getUnderlyingObject(this.id).ownerId,
    );
  }

  /**
   * Absolute pathname to this server in the client
   */
  get path(): string {
    return `/server/${this.id}`;
  }

  /**
   * Name
   */
  get name(): string {
    return this.#collection.getUnderlyingObject(this.id).name;
  }

  /**
   * Description
   */
  get description(): string | undefined {
    return this.#collection.getUnderlyingObject(this.id).description;
  }

  /**
   * Icon
   */
  get icon(): File | undefined {
    return this.#collection.getUnderlyingObject(this.id).icon;
  }

  /**
   * Banner
   */
  get banner(): File | undefined {
    return this.#collection.getUnderlyingObject(this.id).banner;
  }

  /**
   * Channel IDs
   */
  get channelIds(): Set<string> {
    return this.#collection.getUnderlyingObject(this.id).channelIds;
  }

  /**
   * Channels
   */
  get channels(): Channel[] {
    return [
      ...this.#collection.getUnderlyingObject(this.id).channelIds.values(),
    ]
      .map((id) => this.#collection.client.channels.get(id)!)
      .filter((x) => x);
  }

  /**
   * Categories
   */
  get categories(): Category[] | undefined {
    return this.#collection.getUnderlyingObject(this.id).categories;
  }

  /**
   * System message channels
   */
  get systemMessages(): APIServer["system_messages"] {
    return this.#collection.getUnderlyingObject(this.id).systemMessages;
  }

  /**
   * Roles
   */
<<<<<<< HEAD
  get roles(): Map<
    string,
    {
      name: string;
      permissions: OverrideField;
      colour?: string | null;
      hoist?: boolean;
      rank?: number;
    }
  > {
=======
  get roles(): ReactiveMap<string, ServerRole> {
>>>>>>> 6fca9111
    return this.#collection.getUnderlyingObject(this.id).roles;
  }

  /**
   * Default permissions
   */
  get defaultPermissions(): number {
    return this.#collection.getUnderlyingObject(this.id).defaultPermissions;
  }

  /**
   * Server flags
   */
  get flags(): ServerFlags {
    return this.#collection.getUnderlyingObject(this.id).flags;
  }

  /**
   * Whether analytics are enabled for this server
   */
  get analytics(): boolean {
    return this.#collection.getUnderlyingObject(this.id).analytics;
  }

  /**
   * Whether this server is publicly discoverable
   */
  get discoverable(): boolean {
    return this.#collection.getUnderlyingObject(this.id).discoverable;
  }

  /**
   * Whether this server is marked as mature
   */
  get mature(): boolean {
    return this.#collection.getUnderlyingObject(this.id).nsfw;
  }

  /**
   * Get an array of ordered categories with their respective channels.
   * Uncategorised channels are returned in `id="default"` category.
   */
  get orderedChannels(): (Omit<Category, "channels"> & {
    channels: Channel[];
  })[] {
    const uncategorised = new Set(this.channels.map((channel) => channel.id));

    const elements = [];
    let defaultCategory;

    const categories = this.categories;
    if (categories) {
      for (const category of categories) {
        const channels = [];
        for (const key of category.channels) {
          if (uncategorised.delete(key)) {
            channels.push(this.#collection.client.channels.get(key)!);
          }
        }

        const cat = {
          ...category,
          channels,
        };

        if (cat.id === "default") {
          if (channels.length === 0) continue;

          defaultCategory = cat;
        }

        elements.push(cat);
      }
    }

    if (uncategorised.size > 0) {
      const channels = [...uncategorised].map(
        (key) => this.#collection.client.channels.get(key)!,
      );

      if (defaultCategory) {
        defaultCategory.channels = [...defaultCategory.channels, ...channels];
      } else {
        elements.unshift({
          id: "default",
          title: "Default",
          channels,
        });
      }
    }

    return elements;
  }

  /**
   * Default channel for this server
   */
  get defaultChannel(): Channel | undefined {
    return this.orderedChannels.find((cat) => cat.channels.length)?.channels[0];
  }

  /**
   * Get an ordered array of roles with their IDs attached.
   * The highest ranking roles will be first followed by lower
   * ranking roles. This is dictated by the "rank" property
   * which is smaller for higher priority roles.
   */
  get orderedRoles(): {
    name: string;
    permissions: OverrideField;
    colour?: string | null;
    hoist?: boolean;
    rank?: number;
    id: string;
  }[] {
    const roles = this.roles;
    return roles
      ? [...roles.values()].sort((a, b) => (a.rank || 0) - (b.rank || 0))
      : [];
  }

  /**
   * Check whether the server is currently unread
   * @returns Whether the server is unread
   */
  get unread(): boolean {
    return !!this.channels.find((channel) => channel.unread);
  }

  /**
   * Find all message IDs of unread messages
   * @returns Array of message IDs which are unread
   */
  get mentions(): string[] {
    const arr = this.channels.map((channel) =>
      Array.from(channel.mentions?.values() ?? []),
    );

    return ([] as string[]).concat(...arr);
  }

  /**
   * URL to the server's icon
   */
  get iconURL(): string | undefined {
    return this.icon?.createFileURL();
  }

  /**
   * URL to the server's animated icon
   */
  get animatedIconURL(): string | undefined {
    return this.icon?.createFileURL(true);
  }

  /**
   * URL to the server's banner
   */
  get bannerURL(): string | undefined {
    return this.banner?.createFileURL();
  }

  /**
   * Own member object for this server
   */
  get member(): ServerMember | undefined {
    return this.#collection.client.serverMembers.getByKey({
      server: this.id,
      user: this.#collection.client.user!.id,
    });
  }

  /**
   * Permission the currently authenticated user has against this server
   */
  get permission(): number {
    return calculatePermission(this.#collection.client, this);
  }

  /**
   * Check whether we have a given permission in a server
   * @param permission Permission Names
   * @returns Whether we have this permission
   */
  havePermission(...permission: (keyof typeof Permission)[]): boolean {
    return bitwiseAndEq(
      this.permission,
      ...permission.map((x) => Permission[x]),
    );
  }

  /**
   * Check whether we have at least one of the given permissions in a server
   * @param permission Permission Names
   * @returns Whether we have one of the permissions
   */
  orPermission(...permission: (keyof typeof Permission)[]): boolean {
    return (
      permission.findIndex((x) =>
        bitwiseAndEq(this.permission, Permission[x]),
      ) !== -1
    );
  }

  /**
   * Helper function to retrieve cached server member by their ID in this server
   * @param userId User's ID
   * @returns Server Member (if cached)
   */
  getMember(userId: string): ServerMember | undefined {
    return this.#collection.client.serverMembers.getByKey({
      server: this.id,
      user: userId,
    });
  }

  /**
   * Create a channel
   * @param data Channel create route data
   * @returns The newly-created channel
   */
  async createChannel(data: DataCreateServerChannel): Promise<Channel> {
    const channel = await this.#collection.client.api.post(
      `/servers/${this.id as ""}/channels`,
      data,
    );

    return this.#collection.client.channels.getOrCreate(channel._id, channel);
  }

  /**
   * Edit a server
   * @param data Changes
   */
  async edit(data: DataEditServer): Promise<void> {
    this.#collection.setUnderlyingObject(
      this.id,
      hydrate(
        "server",
        await this.#collection.client.api.patch(
          `/servers/${this.id as ""}`,
          data,
        ),
        this.#collection.client,
        false,
      ),
    );
  }

  /**
   * Set ordering of roles
   * @param roleIds Role IDs
   */
  async setRoleOrdering(roleIds: string[]): Promise<void> {
    this.#collection.updateUnderlyingObject(
      this.id,
      hydrate(
        "server",
        await this.#collection.client.api.patch(
          `/servers/${this.id as ""}/roles/ranks`,
          {
            ranks: roleIds,
          },
        ),
        this.#collection.client,
        false,
      ),
    );
  }

  /**
   * Delete the underlying server
   * @param leaveEvent Whether we are leaving
   */
  $delete(leaveEvent?: boolean): void {
    const server = this.#collection.client.servers.getUnderlyingObject(this.id);

    // Avoid race conditions
    if (server.id) {
      this.#collection.client.emit(
        leaveEvent ? "serverLeave" : "serverDelete",
        server,
      );

      for (const channel of this.channelIds) {
        this.#collection.client.channels.delete(channel);
      }

      this.#collection.delete(this.id);
    }
    // TODO: delete members, emoji, etc
  }

  /**
   * Delete or leave a server
   * @param leaveSilently Whether to not send a message on leave
   */
  async delete(leaveSilently?: boolean): Promise<void> {
    await this.#collection.client.api.delete(`/servers/${this.id as ""}`, {
      leave_silently: leaveSilently,
    });

    this.$delete();
  }

  /**
   * Mark a server as read
   */
  async ack(): Promise<void> {
    for (const channel of this.channels) {
      channel.ack(undefined, false, true);
    }

    await this.#collection.client.api.put(`/servers/${this.id}/ack`);
  }

  /**
   * Ban user from this server
   * @param user User
   * @param options Ban options
   */
  async banUser(
    user: string | User | ServerMember,
    options: DataBanCreate = {},
  ): Promise<ServerBan> {
    const userId =
      user instanceof User
        ? user.id
        : user instanceof ServerMember
          ? user.id.user
          : user;

    const ban = await this.#collection.client.api.put(
      `/servers/${this.id as ""}/bans/${userId as ""}`,
      options,
    );

    return new ServerBan(this.#collection.client, ban);
  }

  /**
   * Kick user from this server
   * @param user User
   */
  async kickUser(user: string | User | ServerMember): Promise<void> {
    return await this.#collection.client.api.delete(
      `/servers/${this.id as ""}/members/${
        typeof user === "string"
          ? user
          : user instanceof User
            ? user.id
            : user.id.user
      }`,
    );
  }

  /**
   * Pardon user's ban
   * @param user User
   */
  async unbanUser(user: string | User): Promise<void> {
    const userId = user instanceof User ? user.id : user;
    return await this.#collection.client.api.delete(
      `/servers/${this.id as ""}/bans/${userId}`,
    );
  }

  /**
   * Fetch a server's invites
   * @returns An array of the server's invites
   */
  async fetchInvites(): Promise<ChannelInvite[]> {
    const invites = await this.#collection.client.api.get(
      `/servers/${this.id as ""}/invites`,
    );

    return invites.map((invite) =>
      ChannelInvite.from(this.#collection.client, invite),
    );
  }

  /**
   * Fetch a server's bans
   * @returns An array of the server's bans.
   */
  async fetchBans(): Promise<ServerBan[]> {
    const { users, bans } = await this.#collection.client.api.get(
      `/servers/${this.id as ""}/bans`,
    );

    const userDict = users.reduce(
      (d, c) => ({ ...d, [c._id]: c }),
      {} as Record<string, BannedUser>,
    );

    return bans.map(
      (ban) =>
        new ServerBan(this.#collection.client, ban, userDict[ban._id.user]),
    );
  }

  /**
   * Set role permissions
   * @param roleId Role Id, set to 'default' to affect all users
   * @param permissions Permission value
   */
  async setPermissions(
    roleId = "default",
    permissions: Override | number,
  ): Promise<APIServer> {
    return await this.#collection.client.api.put(
      `/servers/${this.id as ""}/permissions/${roleId as ""}`,
      { permissions: permissions as Override },
    );
  }

  /**
   * Create role
   * @param name Role name
   */
  async createRole(name: string): Promise<{ id: string; role: Role }> {
    return await this.#collection.client.api.post(
      `/servers/${this.id as ""}/roles`,
      {
        name,
      },
    );
  }

  /**
   * Edit a role
   * @param roleId Role ID
   * @param data Role editing route data
   */
  async editRole(roleId: string, data: DataEditRole): Promise<Role> {
    return await this.#collection.client.api.patch(
      `/servers/${this.id as ""}/roles/${roleId as ""}`,
      data,
    );
  }

  /**
   * Delete role
   * @param roleId Role ID
   */
  async deleteRole(roleId: string): Promise<void> {
    return await this.#collection.client.api.delete(
      `/servers/${this.id as ""}/roles/${roleId as ""}`,
    );
  }

  /**
   * Fetch a server member
   * @param user User
   * @returns Server member object
   */
  async fetchMember(user: User | string): Promise<ServerMember> {
    const userId = typeof user === "string" ? user : user.id;
    const existing = this.#collection.client.serverMembers.getByKey({
      server: this.id,
      user: userId,
    });

    if (existing) return existing;
    return this.#collection.client.serverMembers.fetch(this.id, userId);
  }

  #synced: undefined | "partial" | "full";

  /**
   * Optimised member fetch route
   * @param excludeOffline
   */
  async syncMembers(excludeOffline?: boolean): Promise<void> {
    if (this.#synced && (this.#synced === "full" || excludeOffline)) return;

    const data = await this.#collection.client.api.get(
      `/servers/${this.id as ""}/members`,
      { exclude_offline: excludeOffline },
    );

    if (excludeOffline) {
      for (let i = 0; i < data.users.length; i++) {
        const user = data.users[i];
        if (user.online) {
          this.#collection.client.users.getOrCreate(user._id, user);
          this.#collection.client.serverMembers.getOrCreate(
            data.members[i]._id,
            data.members[i],
          );
        }
      }
    } else {
      for (let i = 0; i < data.users.length; i++) {
        this.#collection.client.users.getOrCreate(
          data.users[i]._id,
          data.users[i],
        );
        this.#collection.client.serverMembers.getOrCreate(
          data.members[i]._id,
          data.members[i],
        );
      }
    }
  }

  /**
   * Reset member sync status
   */
  resetSyncStatus(): void {
    this.#synced = undefined;
  }

  /**
   * Fetch a server's members
   * @returns List of the server's members and their user objects
   */
  async fetchMembers(): Promise<{ members: ServerMember[]; users: User[] }> {
    const data = (await this.#collection.client.api.get(
      // @ts-expect-error TODO weird typing issue
      `/servers/${this.id as ""}/members`,
    )) as AllMemberResponse;

    return {
      members: data.members.map((member) =>
        this.#collection.client.serverMembers.getOrCreate(member._id, member),
      ),
      users: data.users.map((user) =>
        this.#collection.client.users.getOrCreate(user._id, user),
      ),
    };
  }

  /**
   * Query members from a server by name
   * @param query Name
   * @returns List of the server's members and their user objects
   */
  async queryMembersExperimental(
    query: string,
  ): Promise<{ members: ServerMember[]; users: User[] }> {
    const data = (await this.#collection.client.api.get(
      `/servers/${
        this.id as ""
      }/members_experimental_query?experimental_api=true&query=${encodeURIComponent(
        query,
      )}` as never,
    )) as AllMemberResponse;

    return {
      members: data.members.map((member) =>
        this.#collection.client.serverMembers.getOrCreate(member._id, member),
      ),
      users: data.users.map((user) =>
        this.#collection.client.users.getOrCreate(user._id, user),
      ),
    };
  }

  /**
   * Create an emoji on the server
   * @param autumnId Autumn Id
   * @param options Options
   */
  async createEmoji(
    autumnId: string,
    options: Omit<DataCreateEmoji, "parent">,
  ): Promise<Emoji> {
    const emoji = await this.#collection.client.api.put(
      `/custom/emoji/${autumnId as ""}`,
      {
        parent: {
          type: "Server",
          id: this.id,
        },
        ...options,
      },
    );

    return this.#collection.client.emojis.getOrCreate(emoji._id, emoji, true);
  }

  /**
   * Fetch a server's emoji
   * @returns List of server emoji
   */
  async fetchEmojis(): Promise<Emoji[]> {
    const emojis = await this.#collection.client.api.get(
      `/servers/${this.id as ""}/emojis`,
    );

    return emojis.map((emoji) =>
      this.#collection.client.emojis.getOrCreate(emoji._id, emoji),
    );
  }

  /**
   * All emojis tied to this server
   */
  get emojis(): Emoji[] {
    return this.#collection.client.emojis.filter(
      (emoji) => emoji.parent.type === "Server" && emoji.parent.id === this.id,
    );
  }

  /**
   * Delete emoji
   * @param emojiId Emoji ID
   */
  async deleteEmoji(emojiId: string): Promise<void> {
    await this.#collection.client.api.delete(`/custom/emoji/${emojiId}`);
  }
}<|MERGE_RESOLUTION|>--- conflicted
+++ resolved
@@ -156,20 +156,7 @@
   /**
    * Roles
    */
-<<<<<<< HEAD
-  get roles(): Map<
-    string,
-    {
-      name: string;
-      permissions: OverrideField;
-      colour?: string | null;
-      hoist?: boolean;
-      rank?: number;
-    }
-  > {
-=======
-  get roles(): ReactiveMap<string, ServerRole> {
->>>>>>> 6fca9111
+  get roles(): Map<string, ServerRole> {
     return this.#collection.getUnderlyingObject(this.id).roles;
   }
 
