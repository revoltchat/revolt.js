--- conflicted
+++ resolved
@@ -1,10 +1,3 @@
-<<<<<<< HEAD
-=======
-import { batch } from "solid-js";
-
-import type { ReactiveMap } from "@solid-primitives/map";
-import type { ReactiveSet } from "@solid-primitives/set";
->>>>>>> 1d961aa6
 import type {
   Server as APIServer,
   AllMemberResponse,
@@ -123,7 +116,7 @@
   /**
    * Channel IDs
    */
-  get channelIds(): ReactiveSet<string> {
+  get channelIds(): Set<string> {
     return this.#collection.getUnderlyingObject(this.id).channelIds;
   }
 
@@ -155,7 +148,7 @@
   /**
    * Roles
    */
-  get roles(): ReactiveMap<
+  get roles(): Map<
     string,
     {
       name: string;
@@ -401,13 +394,8 @@
    * Edit a server
    * @param data Changes
    */
-<<<<<<< HEAD
-  async edit(data: DataEditServer) {
+  async edit(data: DataEditServer): Promise<void> {
     this.#collection.setUnderlyingObject(
-=======
-  async edit(data: DataEditServer): Promise<void> {
-    this.#collection.updateUnderlyingObject(
->>>>>>> 1d961aa6
       this.id,
       hydrate(
         "server",
@@ -425,29 +413,14 @@
    * Delete the underlying server
    * @param leaveEvent Whether we are leaving
    */
-<<<<<<< HEAD
-  $delete(leaveEvent?: boolean) {
+  $delete(leaveEvent?: boolean): void {
     const server = this.#collection.client.servers.getUnderlyingObject(this.id);
-=======
-  $delete(leaveEvent?: boolean): void {
-    batch(() => {
-      const server = this.#collection.client.servers.getUnderlyingObject(
-        this.id,
-      );
-
-      // Avoid race conditions
-      if (server.id) {
-        this.#collection.client.emit(
-          leaveEvent ? "serverLeave" : "serverDelete",
-          server,
-        );
->>>>>>> 1d961aa6
 
     // Avoid race conditions
     if (server.id) {
       this.#collection.client.emit(
         leaveEvent ? "serverLeave" : "serverDelete",
-        server
+        server,
       );
 
       for (const channel of this.channelIds) {
@@ -474,19 +447,10 @@
   /**
    * Mark a server as read
    */
-<<<<<<< HEAD
-  async ack() {
+  async ack(): Promise<void> {
     for (const channel of this.channels) {
       channel.ack(undefined, false, true);
     }
-=======
-  async ack(): Promise<void> {
-    batch(() => {
-      for (const channel of this.channels) {
-        channel.ack(undefined, false, true);
-      }
-    });
->>>>>>> 1d961aa6
 
     await this.#collection.client.api.put(`/servers/${this.id}/ack`);
   }
@@ -656,32 +620,11 @@
       { exclude_offline: excludeOffline },
     );
 
-<<<<<<< HEAD
     if (excludeOffline) {
       for (let i = 0; i < data.users.length; i++) {
         const user = data.users[i];
         if (user.online) {
           this.#collection.client.users.getOrCreate(user._id, user);
-=======
-    batch(() => {
-      if (excludeOffline) {
-        for (let i = 0; i < data.users.length; i++) {
-          const user = data.users[i];
-          if (user.online) {
-            this.#collection.client.users.getOrCreate(user._id, user);
-            this.#collection.client.serverMembers.getOrCreate(
-              data.members[i]._id,
-              data.members[i],
-            );
-          }
-        }
-      } else {
-        for (let i = 0; i < data.users.length; i++) {
-          this.#collection.client.users.getOrCreate(
-            data.users[i]._id,
-            data.users[i],
-          );
->>>>>>> 1d961aa6
           this.#collection.client.serverMembers.getOrCreate(
             data.members[i]._id,
             data.members[i],
@@ -692,11 +635,11 @@
       for (let i = 0; i < data.users.length; i++) {
         this.#collection.client.users.getOrCreate(
           data.users[i]._id,
-          data.users[i]
+          data.users[i],
         );
         this.#collection.client.serverMembers.getOrCreate(
           data.members[i]._id,
-          data.members[i]
+          data.members[i],
         );
       }
     }
@@ -787,15 +730,8 @@
       `/servers/${this.id as ""}/emojis`,
     );
 
-<<<<<<< HEAD
     return emojis.map((emoji) =>
-      this.#collection.client.emojis.getOrCreate(emoji._id, emoji)
-=======
-    return batch(() =>
-      emojis.map((emoji) =>
-        this.#collection.client.emojis.getOrCreate(emoji._id, emoji),
-      ),
->>>>>>> 1d961aa6
+      this.#collection.client.emojis.getOrCreate(emoji._id, emoji),
     );
   }
 
