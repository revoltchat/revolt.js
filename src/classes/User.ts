import type { User as APIUser, DataEditUser, Presence } from "revolt-api";
import { decodeTime } from "ulid";

import type { UserCollection } from "../collections/UserCollection.js";
import { U32_MAX, UserPermission } from "../permissions/definitions.js";

import type { Channel } from "./Channel.js";
import type { File } from "./File.js";
import { UserProfile } from "./UserProfile.js";

/**
 * User Class
 */
export class User {
  readonly #collection: UserCollection;
  readonly id: string;

  /**
   * Construct User
   * @param collection Collection
   * @param id Id
   */
  constructor(collection: UserCollection, id: string) {
    this.#collection = collection;
    this.id = id;
  }

  /**
   * Write to string as a user mention
   * @returns Formatted String
   */
  toString(): string {
    return `<@${this.id}>`;
  }

  /**
   * Whether this object exists
   */
  get $exists(): boolean {
    return !!this.#collection.getUnderlyingObject(this.id).id;
  }

  /**
   * Time when this user created their account
   */
  get createdAt(): Date {
    return new Date(decodeTime(this.id));
  }

  /**
   * Username
   */
  get username(): string {
    return this.#collection.getUnderlyingObject(this.id).username;
  }

  /**
   * Discriminator
   */
  get discriminator(): string {
    return this.#collection.getUnderlyingObject(this.id).discriminator;
  }

  /**
   * Display Name
   */
  get displayName(): string {
    return (
      this.#collection.getUnderlyingObject(this.id).displayName ??
      this.#collection.getUnderlyingObject(this.id).username
    );
  }

  /**
   * Avatar
   */
  get avatar(): File | undefined {
    return this.#collection.getUnderlyingObject(this.id).avatar;
  }

  /**
   * Badges
   */
  get badges(): number {
    return this.#collection.getUnderlyingObject(this.id).badges;
  }

  /**
   * User Status
   */
  get status():
    | { text?: string | null; presence?: Presence | null }
    | undefined {
    // TODO: issue with API, upstream fix required #319
    if (!this.online)
      return { text: undefined, presence: "Invisible" as const };
    return this.#collection.getUnderlyingObject(this.id).status;
  }

  /**
   * Relationship with user
   */
  get relationship(): string {
    return this.#collection.getUnderlyingObject(this.id).relationship;
  }

  /**
   * Whether the user is online
   */
  get online(): boolean {
    return this.#collection.getUnderlyingObject(this.id).online;
  }

  /**
   * Whether the user is privileged
   */
  get privileged(): boolean {
    return this.#collection.getUnderlyingObject(this.id).privileged;
  }

  /**
   * Flags
   */
  get flags(): number {
    return this.#collection.getUnderlyingObject(this.id).flags;
  }

  /**
   * Bot information
   */
  get bot(): { owner: string } | undefined {
    return this.#collection.getUnderlyingObject(this.id).bot;
  }

  /**
   * Whether this user is ourselves
   */
  get self(): boolean {
    return this.#collection.client.user === this;
  }

  /**
   * URL to the user's default avatar
   */
  get defaultAvatarURL(): string {
    return `${this.#collection.client.options.baseURL}/users/${
      this.id
    }/default_avatar`;
  }

  /**
   * URL to the user's avatar
   */
  get avatarURL(): string {
    return this.avatar?.createFileURL() ?? this.defaultAvatarURL;
  }

  /**
   * URL to the user's animated avatar
   */
  get animatedAvatarURL(): string {
    return this.avatar?.createFileURL(true) ?? this.defaultAvatarURL;
  }

  /**
   * Presence
   */
<<<<<<< HEAD
  get presence(): Presence {
    return this.online ? this.status?.presence ?? "Online" : "Invisible";
=======
  get presence() {
    return this.online ? (this.status?.presence ?? "Online") : "Invisible";
>>>>>>> 21786779
  }

  /**
   * Generate status message
   * @param translate Translation function
   * @returns Status message
   */
  statusMessage(
    translate: (presence: Presence) => string = (a) => a
  ): string | undefined {
    return this.online
      ? (this.status?.text ??
          (this.presence === "Focus" ? translate("Focus") : undefined))
      : undefined;
  }

  /**
   * Permissions against this user
   */
  get permission(): number {
    let permissions = 0;
    switch (this.relationship) {
      case "Friend":
      case "User":
        return U32_MAX;
      case "Blocked":
      case "BlockedOther":
        return UserPermission.Access;
      case "Incoming":
      case "Outgoing":
        permissions = UserPermission.Access;
    }

    if (
      this.#collection.client.channels.find(
        (channel) =>
          (channel.type === "Group" || channel.type === "DirectMessage") &&
          channel.recipientIds.has(this.id),
      ) ||
      this.#collection.client.serverMembers.find(
        (member) => member.id.user === this.id,
      )
    ) {
      if (this.#collection.client.user?.bot || this.bot) {
        permissions |= UserPermission.SendMessage;
      }

      permissions |= UserPermission.Access | UserPermission.ViewProfile;
    }

    return permissions;
  }

  /**
   * Edit the user
   * @param data Changes
   */
  async edit(data: DataEditUser): Promise<void> {
    await this.#collection.client.api.patch(
      `/users/${
        this.id === this.#collection.client.user?.id ? "@me" : this.id
      }`,
      data,
    );
  }

  /**
   * Change the username of the current user
   * @param username New username
   * @param password Current password
   */
  async changeUsername(username: string, password: string): Promise<APIUser> {
    return await this.#collection.client.api.patch("/users/@me/username", {
      username,
      password,
    });
  }

  /**
   * Open a DM with a user
   * @returns DM Channel
   */
  async openDM(): Promise<Channel> {
    let dm = [...this.#collection.client.channels.values()].find(
      (x) => x.type === "DirectMessage" && x.recipient == this,
    );

    if (dm) {
      if (!dm.active) {
        this.#collection.client.channels.updateUnderlyingObject(
          dm.id,
          "active",
          true,
        );
      }
    } else {
      const data = await this.#collection.client.api.get(
        `/users/${this.id as ""}/dm`,
      );

      dm = this.#collection.client.channels.getOrCreate(data._id, data)!;
    }

    return dm;
  }

  /**
   * Send a friend request to a user
   */
  async addFriend(): Promise<User> {
    const user = await this.#collection.client.api.post(`/users/friend`, {
      username: this.username + "#" + this.discriminator,
    });

    return this.#collection.getOrCreate(user._id, user);
  }

  /**
   * Remove a user from the friend list
   */
  async removeFriend(): Promise<void> {
    await this.#collection.client.api.delete(`/users/${this.id as ""}/friend`);
  }

  /**
   * Block a user
   */
  async blockUser(): Promise<void> {
    await this.#collection.client.api.put(`/users/${this.id as ""}/block`);
  }

  /**
   * Unblock a user
   */
  async unblockUser(): Promise<void> {
    await this.#collection.client.api.delete(`/users/${this.id as ""}/block`);
  }

  /**
   * Fetch the profile of a user
   * @returns The profile of the user
   */
  async fetchProfile(): Promise<UserProfile> {
    return new UserProfile(
      this.#collection.client,
      await this.#collection.client.api.get(`/users/${this.id as ""}/profile`),
    );
  }

  /**
   * Fetch the mutual connections of the current user and a target user
   * @returns The mutual connections of the current user and a target user
   */
  async fetchMutual(): Promise<{ users: string[]; servers: string[] }> {
    return await this.#collection.client.api.get(
      `/users/${this.id as ""}/mutual`,
    );
  }
}<|MERGE_RESOLUTION|>--- conflicted
+++ resolved
@@ -165,13 +165,8 @@
   /**
    * Presence
    */
-<<<<<<< HEAD
   get presence(): Presence {
-    return this.online ? this.status?.presence ?? "Online" : "Invisible";
-=======
-  get presence() {
     return this.online ? (this.status?.presence ?? "Online") : "Invisible";
->>>>>>> 21786779
   }
 
   /**
@@ -180,7 +175,7 @@
    * @returns Status message
    */
   statusMessage(
-    translate: (presence: Presence) => string = (a) => a
+    translate: (presence: Presence) => string = (a) => a,
   ): string | undefined {
     return this.online
       ? (this.status?.text ??
