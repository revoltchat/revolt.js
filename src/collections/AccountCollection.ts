--- conflicted
+++ resolved
@@ -1,12 +1,7 @@
 import type { DataCreateAccount, WebPushSubscription } from "revolt-api";
 
-<<<<<<< HEAD
 import type { Client } from "../Client.ts";
 import { MFA } from "../classes/MFA.ts";
-=======
-import type { Client } from "../Client.js";
-import { MFA } from "../classes/MFA.js";
->>>>>>> 6738be5d
 
 /**
  * Utility functions for working with accounts
@@ -34,25 +29,15 @@
    * Create a MFA helper
    */
   async mfa(): Promise<MFA> {
-<<<<<<< HEAD
-    const state = await this.client.api.get("/auth/mfa/");
-    return new MFA(this.client, state);
-=======
     return new MFA(this.client, await this.client.api.get("/auth/mfa/"));
->>>>>>> 6738be5d
   }
 
   /**
    * Create a new account
    * @param data Account details
    */
-<<<<<<< HEAD
   async create(data: DataCreateAccount): Promise<void> {
     return await this.client.api.post("/auth/account/create", data);
-=======
-  create(data: DataCreateAccount): Promise<void> {
-    return this.client.api.post("/auth/account/create", data);
->>>>>>> 6738be5d
   }
 
   /**
@@ -60,16 +45,11 @@
    * @param email Email
    * @param captcha Captcha if enabled
    */
-<<<<<<< HEAD
   async reverify(email: string, captcha?: string): Promise<void> {
     return await this.client.api.post("/auth/account/reverify", {
       email,
       captcha,
     });
-=======
-  reverify(email: string, captcha?: string): Promise<void> {
-    return this.client.api.post("/auth/account/reverify", { email, captcha });
->>>>>>> 6738be5d
   }
 
   /**
@@ -77,13 +57,8 @@
    * @param email Email
    * @param captcha Captcha if enabled
    */
-<<<<<<< HEAD
   async resetPassword(email: string, captcha?: string): Promise<void> {
     return await this.client.api.post("/auth/account/reset_password", {
-=======
-  resetPassword(email: string, captcha?: string): Promise<void> {
-    return this.client.api.post("/auth/account/reset_password", {
->>>>>>> 6738be5d
       email,
       captcha,
     });
@@ -93,26 +68,16 @@
    * Verify an account given the code
    * @param code Verification code
    */
-<<<<<<< HEAD
   async verify(code: string): Promise<unknown> {
     return await this.client.api.post(`/auth/account/verify/${code}`);
-=======
-  verify(code: string): Promise<unknown> {
-    return this.client.api.post(`/auth/account/verify/${code}`);
->>>>>>> 6738be5d
   }
 
   /**
    * Confirm account deletion
    * @param token Deletion token
    */
-<<<<<<< HEAD
   async confirmDelete(token: string): Promise<void> {
     return await this.client.api.put("/auth/account/delete", { token });
-=======
-  confirmDelete(token: string): Promise<void> {
-    return this.client.api.put("/auth/account/delete", { token });
->>>>>>> 6738be5d
   }
 
   /**
@@ -126,11 +91,7 @@
     newPassword: string,
     removeSessions: boolean,
   ): Promise<void> {
-<<<<<<< HEAD
     return await this.client.api.patch("/auth/account/reset_password", {
-=======
-    return this.client.api.patch("/auth/account/reset_password", {
->>>>>>> 6738be5d
       token,
       password: newPassword,
       remove_sessions: removeSessions,
@@ -142,16 +103,11 @@
    * @param newPassword New password
    * @param currentPassword Current password
    */
-<<<<<<< HEAD
   async changePassword(
     newPassword: string,
     currentPassword: string,
   ): Promise<void> {
     return await this.client.api.patch("/auth/account/change/password", {
-=======
-  changePassword(newPassword: string, currentPassword: string): Promise<void> {
-    return this.client.api.patch("/auth/account/change/password", {
->>>>>>> 6738be5d
       password: newPassword,
       current_password: currentPassword,
     });
@@ -162,13 +118,8 @@
    * @param newEmail New email
    * @param currentPassword Current password
    */
-<<<<<<< HEAD
   async changeEmail(newEmail: string, currentPassword: string): Promise<void> {
     return await this.client.api.patch("/auth/account/change/email", {
-=======
-  changeEmail(newEmail: string, currentPassword: string): Promise<void> {
-    return this.client.api.patch("/auth/account/change/email", {
->>>>>>> 6738be5d
       email: newEmail,
       current_password: currentPassword,
     });
@@ -179,17 +130,10 @@
    * @param keys Keys
    * @returns Settings
    */
-<<<<<<< HEAD
   async fetchSettings(
     keys: string[],
   ): Promise<Record<string, [number, string]>> {
     return await this.client.api.post("/sync/settings/fetch", { keys });
-=======
-  fetchSettings(keys: string[]): Promise<Record<string, [number, string]>> {
-    return this.client.api.post("/sync/settings/fetch", { keys }) as Promise<
-      Record<string, [number, string]>
-    >;
->>>>>>> 6738be5d
   }
 
   /**
@@ -197,20 +141,12 @@
    * @param settings Settings
    * @param timestamp Timestamp
    */
-<<<<<<< HEAD
   async setSettings(
     // deno-lint-ignore no-explicit-any
     settings: Record<string, any>,
     timestamp: number = new Date().getTime(),
   ): Promise<void> {
     return await this.client.api.post("/sync/settings/set", {
-=======
-  setSettings(
-    settings: Record<string, any>,
-    timestamp = +new Date(),
-  ): Promise<void> {
-    return this.client.api.post("/sync/settings/set", {
->>>>>>> 6738be5d
       ...settings,
       timestamp,
     });
@@ -220,24 +156,14 @@
    * Create a new Web Push subscription
    * @param subscription Subscription
    */
-<<<<<<< HEAD
   async webPushSubscribe(subscription: WebPushSubscription): Promise<void> {
     return await this.client.api.post("/push/subscribe", subscription);
-=======
-  webPushSubscribe(subscription: WebPushSubscription): Promise<void> {
-    return this.client.api.post("/push/subscribe", subscription);
->>>>>>> 6738be5d
   }
 
   /**
    * Remove existing Web Push subscription
    */
-<<<<<<< HEAD
   async webPushUnsubscribe(): Promise<void> {
     return await this.client.api.post("/push/unsubscribe");
-=======
-  webPushUnsubscribe(): Promise<void> {
-    return this.client.api.post("/push/unsubscribe");
->>>>>>> 6738be5d
   }
 }