import type { DataCreateAccount, WebPushSubscription } from "revolt-api";

import type { Client } from "../Client.js";
import { MFA } from "../classes/MFA.js";

/**
 * Utility functions for working with accounts
 */
export class AccountCollection {
  readonly client: Client;

  /**
   * Create generic class collection
   * @param client Client
   */
  constructor(client: Client) {
    this.client = client;
  }

  /**
   * Fetch current account email
   * @returns Email
   */
  async fetchEmail(): Promise<string> {
    return (await this.client.api.get("/auth/account/")).email;
  }

  /**
   * Create a MFA helper
   */
  async mfa(): Promise<MFA> {
    return new MFA(this.client, await this.client.api.get("/auth/mfa/"));
  }

  /**
   * Create a new account
   * @param data Account details
   */
  create(data: DataCreateAccount): Promise<void> {
    return this.client.api.post("/auth/account/create", data);
  }

  /**
   * Resend email verification
   * @param email Email
   * @param captcha Captcha if enabled
   */
  reverify(email: string, captcha?: string): Promise<void> {
    return this.client.api.post("/auth/account/reverify", { email, captcha });
  }

  /**
   * Send password reset email
   * @param email Email
   * @param captcha Captcha if enabled
   */
  resetPassword(email: string, captcha?: string): Promise<void> {
    return this.client.api.post("/auth/account/reset_password", {
      email,
      captcha,
    });
  }

  /**
   * Verify an account given the code
   * @param code Verification code
   */
  verify(code: string): Promise<unknown> {
    return this.client.api.post(`/auth/account/verify/${code}`);
  }

  /**
   * Confirm account deletion
   * @param token Deletion token
   */
  confirmDelete(token: string): Promise<void> {
    return this.client.api.put("/auth/account/delete", { token });
  }

  /**
   * Confirm password reset
   * @param token Token
   * @param newPassword New password
   * @param removeSessions Whether to remove existing sessions
   */
  confirmPasswordReset(
    token: string,
    newPassword: string,
<<<<<<< HEAD
    removeSessions: boolean
  ): Promise<void> {
=======
    removeSessions: boolean,
  ) {
>>>>>>> 21786779
    return this.client.api.patch("/auth/account/reset_password", {
      token,
      password: newPassword,
      remove_sessions: removeSessions,
    });
  }

  /**
   * Change account password
   * @param newPassword New password
   * @param currentPassword Current password
   */
  changePassword(newPassword: string, currentPassword: string): Promise<void> {
    return this.client.api.patch("/auth/account/change/password", {
      password: newPassword,
      current_password: currentPassword,
    });
  }

  /**
   * Change account email
   * @param newEmail New email
   * @param currentPassword Current password
   */
  changeEmail(newEmail: string, currentPassword: string): Promise<void> {
    return this.client.api.patch("/auth/account/change/email", {
      email: newEmail,
      current_password: currentPassword,
    });
  }

  /**
   * Fetch settings
   * @param keys Keys
   * @returns Settings
   */
  fetchSettings(keys: string[]): Promise<Record<string, [number, string]>> {
    return this.client.api.post("/sync/settings/fetch", { keys }) as Promise<
      Record<string, [number, string]>
    >;
  }

  /* eslint-disable @typescript-eslint/no-explicit-any */
  /**
   * Set settings
   * @param settings Settings
   * @param timestamp Timestamp
   */
  setSettings(
    settings: Record<string, any>,
    timestamp = +new Date()
  ): Promise<void> {
    return this.client.api.post("/sync/settings/set", {
      ...settings,
      timestamp,
    });
  }
  /* eslint-enable @typescript-eslint/no-explicit-any */

  /**
   * Create a new Web Push subscription
   * @param subscription Subscription
   */
  webPushSubscribe(subscription: WebPushSubscription): Promise<void> {
    return this.client.api.post("/push/subscribe", subscription);
  }

  /**
   * Remove existing Web Push subscription
   */
  webPushUnsubscribe(): Promise<void> {
    return this.client.api.post("/push/unsubscribe");
  }
}<|MERGE_RESOLUTION|>--- conflicted
+++ resolved
@@ -86,13 +86,8 @@
   confirmPasswordReset(
     token: string,
     newPassword: string,
-<<<<<<< HEAD
-    removeSessions: boolean
+    removeSessions: boolean,
   ): Promise<void> {
-=======
-    removeSessions: boolean,
-  ) {
->>>>>>> 21786779
     return this.client.api.patch("/auth/account/reset_password", {
       token,
       password: newPassword,
@@ -143,7 +138,7 @@
    */
   setSettings(
     settings: Record<string, any>,
-    timestamp = +new Date()
+    timestamp = +new Date(),
   ): Promise<void> {
     return this.client.api.post("/sync/settings/set", {
       ...settings,
