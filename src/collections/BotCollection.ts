--- conflicted
+++ resolved
@@ -1,20 +1,10 @@
-<<<<<<< HEAD
-import { OwnedBotsResponse } from "revolt-api";
-=======
-import { batch } from "solid-js";
-
 import type { Bot as APIBot, OwnedBotsResponse } from "revolt-api";
->>>>>>> 1d961aa6
 
 import { Bot } from "../classes/Bot.js";
 import { PublicBot } from "../classes/PublicBot.js";
 import type { HydratedBot } from "../hydration/bot.js";
 
-<<<<<<< HEAD
-import { Collection } from "./index.js";
-=======
-import { ClassCollection } from "./Collection.js";
->>>>>>> 1d961aa6
+import { Collection } from "./Collection.js";
 
 /**
  * Collection of Bots
@@ -39,17 +29,8 @@
    */
   async fetchOwned(): Promise<Bot[]> {
     const data = (await this.client.api.get("/bots/@me")) as OwnedBotsResponse;
-<<<<<<< HEAD
     data.users.forEach((user) => this.client.users.getOrCreate(user._id, user));
     return data.bots.map((bot) => this.getOrCreate(bot._id, bot));
-=======
-    return batch(() => {
-      data.users.forEach((user) =>
-        this.client.users.getOrCreate(user._id, user),
-      );
-      return data.bots.map((bot) => this.getOrCreate(bot._id, bot));
-    });
->>>>>>> 1d961aa6
   }
 
   /**
