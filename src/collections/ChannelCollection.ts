--- conflicted
+++ resolved
@@ -1,14 +1,10 @@
 import type { Channel as APIChannel } from "revolt-api";
 
-<<<<<<< HEAD
-import { Collection } from "./index.js";
-=======
 import { Channel } from "../classes/Channel.js";
 import { User } from "../classes/User.js";
 import type { HydratedChannel } from "../hydration/channel.js";
 
-import { ClassCollection } from "./Collection.js";
->>>>>>> 1d961aa6
+import { Collection } from "./Collection.js";
 
 /**
  * Collection of Channels
