import type { SetStoreFunction } from "solid-js/store";

import { ReactiveMap } from "@solid-primitives/map";

import type { Client } from "../Client.js";
import type { Hydrators } from "../hydration/index.js";
import { ObjectStorage } from "../storage/ObjectStorage.js";

/**
 * Abstract Collection type
 */
export abstract class Collection<T> {
  /**
   * Get an existing object
   * @param id Id
   * @returns Object
   */
  abstract get(id: string): T | undefined;

  /**
   * Check whether an id exists in the Collection
   * @param id Id
   * @returns Whether it exists
   */
  abstract has(id: string): boolean;

  /**
   * Delete an object
   * @param id Id
   */
  abstract delete(id: string): void;

  /**
   * Number of stored objects
   * @returns Size
   */
  abstract size(): number;

  /**
   * Iterable of keys in the map
   * @returns Iterable
   */
  abstract keys(): IterableIterator<string>;

  /**
   * Iterable of values in the map
   * @returns Iterable
   */
  abstract values(): IterableIterator<T>;

  /**
   * Iterable of key, value pairs in the map
   * @returns Iterable
   */
  abstract entries(): IterableIterator<[string, T]>;

  /**
   * Execute a provided function over each key, value pair in the map
   * @param cb Callback for each pair
   */
  abstract forEach(
<<<<<<< HEAD
    cb: (value: T, key: string, map: Map<string, T>) => void
=======
    cb: (value: T, key: string, map: Map<string, T>) => void,
>>>>>>> 21786779
  ): void;

  /**
   * List of values in the map
   * @returns List
   */
  toList(): T[] {
    return [...this.values()];
  }

  /**
   * Filter the collection by a given predicate
   * @param predicate Predicate to satisfy
   */
  filter(predicate: (value: T, key: string) => boolean): T[] {
    const list: T[] = [];
    for (const [key, value] of this.entries()) {
      if (predicate(value, key)) {
        list.push(value);
      }
    }

    return list;
  }

  /**
   * Map the collection using a given callback
   * @param cb Callback
   */
  map<O>(cb: (value: T, key: string) => O): O[] {
    const list: O[] = [];
    for (const [key, value] of this.entries()) {
      list.push(cb(value, key));
    }

    return list;
  }

  /**
   * Find some value based on a predicate
   * @param predicate Predicate to satisfy
   */
  find(predicate: (value: T, key: string) => boolean): T | undefined {
    for (const [key, value] of this.entries()) {
      if (predicate(value, key)) {
        return value;
      }
    }
  }
}

/**
 * Collection backed by a Solid.js Store
 */
export abstract class StoreCollection<T, V> extends Collection<T> {
  #storage = new ObjectStorage<V>();
  #objects = new ReactiveMap<string, T>();
  readonly getUnderlyingObject: (id: string) => V;
  readonly updateUnderlyingObject: SetStoreFunction<Record<string, V>>;

  /**
   * Construct store backed collection
   */
  constructor() {
    super();
    this.getUnderlyingObject = (key) => this.#storage.get(key) ?? ({} as V);
    this.updateUnderlyingObject = this.#storage.set;
  }

  /**
   * Get an existing object
   * @param id Id
   * @returns Object
   */
  get(id: string): T | undefined {
    return this.#objects.get(id);
  }

  /**
   * Check whether an id exists in the Collection
   * @param id Id
   * @returns Whether it exists
   */
  has(id: string): boolean {
    return this.#objects.has(id);
  }

  /**
   * Delete an object
   * @param id Id
   */
  delete(id: string): void {
    this.#objects.delete(id);
    this.updateUnderlyingObject(id, undefined as never);
  }

  /**
   * Create a new instance of an object
   * @param id Id
   * @param type Type
   * @param instance Instance
   * @param context Context
   * @param data Data
   */
  create(
    id: string,
    type: keyof Hydrators,
    instance: T,
    context: unknown,
<<<<<<< HEAD
    data?: unknown
  ): void {
=======
    data?: unknown,
  ) {
>>>>>>> 21786779
    this.#storage.hydrate(id, type, context, data);
    this.#objects.set(id, instance);
  }

  /**
   * Check whether an object is partially defined
   * @param id Id
   * @returns Whether it is a partial
   */
  isPartial(id: string): boolean {
    return !!(this.getUnderlyingObject(id) as { partial: boolean }).partial;
  }

  /**
   * Number of stored objects
   * @returns Size
   */
  size(): number {
    return this.#objects.size;
  }

  /**
   * Iterable of keys in the map
   * @returns Iterable
   */
  keys(): IterableIterator<string> {
    return this.#objects.keys();
  }

  /**
   * Iterable of values in the map
   * @returns Iterable
   */
  values(): IterableIterator<T> {
    return this.#objects.values();
  }

  /**
   * Iterable of key, value pairs in the map
   * @returns Iterable
   */
  entries(): IterableIterator<[string, T]> {
    return this.#objects.entries();
  }

  /**
   * Execute a provided function over each key, value pair in the map
   * @param cb Callback for each pair
   * @returns Iterable
   */
<<<<<<< HEAD
  forEach(cb: (value: T, key: string, map: Map<string, T>) => void): void {
=======
  forEach(cb: (value: T, key: string, map: Map<string, T>) => void) {
>>>>>>> 21786779
    return this.#objects.forEach(cb);
  }
}

/**
 * Generic class collection backed by store
 */
export class ClassCollection<T, V> extends StoreCollection<T, V> {
  readonly client: Client;

  /**
   * Create generic class collection
   * @param client Client
   */
  constructor(client: Client) {
    super();
    this.client = client;
  }
}<|MERGE_RESOLUTION|>--- conflicted
+++ resolved
@@ -59,11 +59,7 @@
    * @param cb Callback for each pair
    */
   abstract forEach(
-<<<<<<< HEAD
-    cb: (value: T, key: string, map: Map<string, T>) => void
-=======
     cb: (value: T, key: string, map: Map<string, T>) => void,
->>>>>>> 21786779
   ): void;
 
   /**
@@ -173,13 +169,8 @@
     type: keyof Hydrators,
     instance: T,
     context: unknown,
-<<<<<<< HEAD
-    data?: unknown
+    data?: unknown,
   ): void {
-=======
-    data?: unknown,
-  ) {
->>>>>>> 21786779
     this.#storage.hydrate(id, type, context, data);
     this.#objects.set(id, instance);
   }
@@ -230,11 +221,7 @@
    * @param cb Callback for each pair
    * @returns Iterable
    */
-<<<<<<< HEAD
   forEach(cb: (value: T, key: string, map: Map<string, T>) => void): void {
-=======
-  forEach(cb: (value: T, key: string, map: Map<string, T>) => void) {
->>>>>>> 21786779
     return this.#objects.forEach(cb);
   }
 }
