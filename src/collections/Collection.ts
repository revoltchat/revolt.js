--- conflicted
+++ resolved
@@ -1,15 +1,5 @@
-<<<<<<< HEAD
 import { Client } from "../Client.js";
-import { Hydrators, hydrate } from "../hydration/index.js";
-=======
-import type { SetStoreFunction } from "solid-js/store";
-
-import { ReactiveMap } from "@solid-primitives/map";
-
-import type { Client } from "../Client.js";
-import type { Hydrators } from "../hydration/index.js";
-import { ObjectStorage } from "../storage/ObjectStorage.js";
->>>>>>> 1d961aa6
+import { type Hydrators, hydrate } from "../hydration/index.js";
 
 /**
  * Collection backed by a store
@@ -27,51 +17,8 @@
    * Get an existing object
    * @param id Id
    */
-<<<<<<< HEAD
   get(id: string): T | undefined {
     return this.#objects.get(id);
-=======
-  abstract delete(id: string): void;
-
-  /**
-   * Number of stored objects
-   * @returns Size
-   */
-  abstract size(): number;
-
-  /**
-   * Iterable of keys in the map
-   * @returns Iterable
-   */
-  abstract keys(): IterableIterator<string>;
-
-  /**
-   * Iterable of values in the map
-   * @returns Iterable
-   */
-  abstract values(): IterableIterator<T>;
-
-  /**
-   * Iterable of key, value pairs in the map
-   * @returns Iterable
-   */
-  abstract entries(): IterableIterator<[string, T]>;
-
-  /**
-   * Execute a provided function over each key, value pair in the map
-   * @param cb Callback for each pair
-   */
-  abstract forEach(
-    cb: (value: T, key: string, map: Map<string, T>) => void,
-  ): void;
-
-  /**
-   * List of values in the map
-   * @returns List
-   */
-  toList(): T[] {
-    return [...this.values()];
->>>>>>> 1d961aa6
   }
 
   /**
@@ -112,13 +59,8 @@
    * @param id Id
    * @returns Whether it exists
    */
-<<<<<<< HEAD
   hasUnderlying(id: string): boolean {
     return !!((this.#storage.get(id) as { id: string }) ?? { id: false }).id;
-=======
-  has(id: string): boolean {
-    return this.#objects.has(id);
->>>>>>> 1d961aa6
   }
 
   /**
@@ -143,20 +85,14 @@
     type: keyof Hydrators,
     instance: T,
     context: unknown,
-<<<<<<< HEAD
-    data?: unknown
+    data?: unknown,
   ): void {
     if (data) {
       this.#storage.set(
         id,
-        hydrate(type, { partial: false, ...data } as never, context, true) as V
+        hydrate(type, { partial: false, ...data } as never, context, true) as V,
       );
     }
-=======
-    data?: unknown,
-  ): void {
-    this.#storage.hydrate(id, type, context, data);
->>>>>>> 1d961aa6
     this.#objects.set(id, instance);
   }
 
@@ -183,11 +119,7 @@
    * Iterable of keys in the map
    * @returns Iterable
    */
-<<<<<<< HEAD
   keys(): MapIterator<string> {
-=======
-  keys(): IterableIterator<string> {
->>>>>>> 1d961aa6
     return this.#objects.keys();
   }
 
@@ -195,11 +127,7 @@
    * Iterable of values in the map
    * @returns Iterable
    */
-<<<<<<< HEAD
   values(): MapIterator<T> {
-=======
-  values(): IterableIterator<T> {
->>>>>>> 1d961aa6
     return this.#objects.values();
   }
 
@@ -207,11 +135,7 @@
    * Iterable of key, value pairs in the map
    * @returns Iterable
    */
-<<<<<<< HEAD
   entries(): MapIterator<[string, T]> {
-=======
-  entries(): IterableIterator<[string, T]> {
->>>>>>> 1d961aa6
     return this.#objects.entries();
   }
 
