--- conflicted
+++ resolved
@@ -1,23 +1,13 @@
-<<<<<<< HEAD
-import { DataCreateServer } from "revolt-api";
-=======
-import { batch } from "solid-js";
-
 import type {
   Server as APIServer,
   Channel,
   DataCreateServer,
 } from "revolt-api";
->>>>>>> 1d961aa6
 
 import { Server } from "../classes/Server.js";
 import type { HydratedServer } from "../hydration/server.js";
 
-<<<<<<< HEAD
-import { Collection } from "./index.js";
-=======
-import { ClassCollection } from "./Collection.js";
->>>>>>> 1d961aa6
+import { Collection } from "./Collection.js";
 
 /**
  * Collection of Servers
@@ -37,17 +27,9 @@
       include_channels: true,
     });
 
-<<<<<<< HEAD
-    for (const channel of data.channels as unknown as API.Channel[]) {
+    for (const channel of data.channels as unknown as Channel[]) {
       if (typeof channel !== "string") {
         this.client.channels.getOrCreate(channel._id, channel);
-=======
-    return batch(() => {
-      for (const channel of data.channels as unknown as Channel[]) {
-        if (typeof channel !== "string") {
-          this.client.channels.getOrCreate(channel._id, channel);
-        }
->>>>>>> 1d961aa6
       }
     }
 
