import type { Member, MemberCompositeKey } from "revolt-api";

<<<<<<< HEAD
import { Collection } from "./index.js";
=======
import { ServerMember } from "../classes/ServerMember.js";
import type { HydratedServerMember } from "../hydration/serverMember.js";

import { ClassCollection } from "./Collection.js";
>>>>>>> 1d961aa6

/**
 * Collection of Server Members
 */
export class ServerMemberCollection extends Collection<
  ServerMember,
  HydratedServerMember
> {
  /**
   * Check if member exists by composite key
   * @param id Id
   * @returns Whether it exists
   */
  hasByKey(id: MemberCompositeKey): boolean {
    return super.has(id.server + id.user);
  }

  /**
   * Get member by composite key
   * @param id Id
   * @returns Member
   */
  getByKey(id: MemberCompositeKey): ServerMember | undefined {
    return super.get(id.server + id.user);
  }

  /**
   * check partial status by composite key
   * @param id Id
   * @returns Member
   */
  isPartialByKey(id: MemberCompositeKey): boolean {
    return super.isPartial(id.server + id.user);
  }

  /**
   * Fetch server member by Id
   * @param serverId Server Id
   * @param userId User Id
   * @returns Message
   */
  async fetch(serverId: string, userId: string): Promise<ServerMember> {
    const member = this.get(serverId + userId);
    if (member && !this.isPartial(serverId + userId)) return member;

    const data = (await this.client.api.get(
      `/servers/${serverId as ""}/members/${userId as ""}`,
      {
        roles: false,
      },
      // TODO: fix typings in revolt-api
    )) as Member;

    return this.getOrCreate(data._id, data);
  }

  /**
   * Get or create
   * @param id Id
   * @param data Data
   */
  getOrCreate(id: MemberCompositeKey, data: Member): ServerMember {
    if (this.hasByKey(id) && !this.isPartialByKey(id)) {
      return this.getByKey(id)!;
    } else {
      const instance = new ServerMember(this, id);
      this.create(
        id.server + id.user,
        "serverMember",
        instance,
        this.client,
        data,
      );
      return instance;
    }
  }

  /**
   * Get or return partial
   * @param id Id
   */
  getOrPartial(id: MemberCompositeKey): ServerMember | undefined {
    if (this.hasByKey(id)) {
      return this.getByKey(id)!;
    } else if (this.client.options.partials) {
      const instance = new ServerMember(this, id);
      this.create(id.server + id.user, "serverMember", instance, this.client, {
        id,
        partial: true,
      });
      return instance;
    }
  }
}<|MERGE_RESOLUTION|>--- conflicted
+++ resolved
@@ -1,13 +1,9 @@
 import type { Member, MemberCompositeKey } from "revolt-api";
 
-<<<<<<< HEAD
-import { Collection } from "./index.js";
-=======
 import { ServerMember } from "../classes/ServerMember.js";
 import type { HydratedServerMember } from "../hydration/serverMember.js";
 
-import { ClassCollection } from "./Collection.js";
->>>>>>> 1d961aa6
+import { Collection } from "./Collection.js";
 
 /**
  * Collection of Server Members
