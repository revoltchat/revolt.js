--- conflicted
+++ resolved
@@ -1,14 +1,8 @@
 import type { Accessor, Setter } from "solid-js";
 import { createSignal } from "solid-js";
 
-<<<<<<< HEAD
-import EventEmitter from "eventemitter3";
-import WebSocket from "isomorphic-ws";
+import { AsyncEventEmitter } from "@vladfrangu/async_event_emitter";
 import type { Error } from "revolt-api";
-=======
-import { AsyncEventEmitter } from "@vladfrangu/async_event_emitter";
-import { Error } from "revolt-api";
->>>>>>> 21786779
 
 import type { ProtocolV1 } from "./v1.js";
 
@@ -217,13 +211,8 @@
    * Send an event to the server.
    * @param event Event
    */
-<<<<<<< HEAD
   send(event: EventProtocol<T>["client"]): void {
-    this.options.debug && console.debug("[C->S]", event);
-=======
-  send(event: EventProtocol<T>["client"]) {
     if (this.options.debug) console.debug("[C->S]", event);
->>>>>>> 21786779
     if (!this.#socket) throw "Socket closed, trying to send.";
     this.#socket.send(JSON.stringify(event));
   }
@@ -232,13 +221,8 @@
    * Handle events intended for client before passing them along.
    * @param event Event
    */
-<<<<<<< HEAD
   handle(event: EventProtocol<T>["server"]): void {
-    this.options.debug && console.debug("[S->C]", event);
-=======
-  handle(event: EventProtocol<T>["server"]) {
     if (this.options.debug) console.debug("[S->C]", event);
->>>>>>> 21786779
     switch (event.type) {
       case "Ping":
         this.send({
