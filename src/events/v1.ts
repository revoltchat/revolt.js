--- conflicted
+++ resolved
@@ -190,13 +190,8 @@
 export async function handleEvent(
   client: Client,
   event: ServerMessage,
-<<<<<<< HEAD
-  setReady: Setter<boolean>
+  setReady: Setter<boolean>,
 ): Promise<void> {
-=======
-  setReady: Setter<boolean>,
-) {
->>>>>>> 21786779
   if (client.options.debug) {
     console.debug("[S->C]", event);
   }
