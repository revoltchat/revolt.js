<<<<<<< HEAD
import { Channel as ApiChannel, OverrideField } from "revolt-api";
=======
import { ReactiveSet } from "@solid-primitives/set";
import type { Channel as APIChannel, OverrideField } from "revolt-api";
>>>>>>> 1d961aa6

import type { Client } from "../Client.js";
import { File } from "../classes/File.js";
import type { Merge } from "../lib/merge.js";

import type { Hydrate } from "./index.js";

export type HydratedChannel = {
  id: string;
  channelType: APIChannel["channel_type"];

  name: string;
  description?: string;
  icon?: File;

  active: boolean;
  typingIds: Set<string>;
  recipientIds: Set<string>;

  userId?: string;
  ownerId?: string;
  serverId?: string;

  permissions?: number;
  defaultPermissions?: OverrideField;
  rolePermissions?: Record<string, OverrideField>;
  nsfw: boolean;

  lastMessageId?: string;
};

export const channelHydration: Hydrate<Merge<APIChannel>, HydratedChannel> = {
  keyMapping: {
    _id: "id",
    channel_type: "channelType",
    recipients: "recipientIds",
    user: "userId",
    owner: "ownerId",
    server: "serverId",
    default_permissions: "defaultPermissions",
    role_permissions: "rolePermissions",
    last_message_id: "lastMessageId",
  },
  functions: {
    id: (channel) => channel._id,
    channelType: (channel) => channel.channel_type,
    name: (channel) => channel.name,
    description: (channel) => channel.description!,
    icon: (channel, ctx) => new File(ctx as Client, channel.icon!),
    active: (channel) => channel.active || false,
    typingIds: () => new Set(),
    recipientIds: (channel) => new Set(channel.recipients),
    userId: (channel) => channel.user,
    ownerId: (channel) => channel.owner,
    serverId: (channel) => channel.server,
    permissions: (channel) => channel.permissions!,
    defaultPermissions: (channel) => channel.default_permissions!,
    rolePermissions: (channel) => channel.role_permissions,
    nsfw: (channel) => channel.nsfw || false,
    lastMessageId: (channel) => channel.last_message_id!,
  },
  initialHydration: () => ({
    typingIds: new Set(),
    recipientIds: new Set(),
  }),
};<|MERGE_RESOLUTION|>--- conflicted
+++ resolved
@@ -1,9 +1,4 @@
-<<<<<<< HEAD
-import { Channel as ApiChannel, OverrideField } from "revolt-api";
-=======
-import { ReactiveSet } from "@solid-primitives/set";
 import type { Channel as APIChannel, OverrideField } from "revolt-api";
->>>>>>> 1d961aa6
 
 import type { Client } from "../Client.js";
 import { File } from "../classes/File.js";
