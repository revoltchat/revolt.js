import { botHydration } from "./bot.js";
import { channelHydration } from "./channel.js";
import { channelUnreadHydration } from "./channelUnread.js";
import { channelWebhookHydration } from "./channelWebhook.js";
import { emojiHydration } from "./emoji.js";
import { messageHydration } from "./message.js";
import { serverHydration } from "./server.js";
import { serverMemberHydration } from "./serverMember.js";
import { sessionHydration } from "./session.js";
import { userHydration } from "./user.js";

/**
 * Functions to map from one object to another
 */
export type MappingFns<Input, Output, Key extends keyof Output> = Record<
  Key,
  (value: Input, context: unknown) => Output[Key]
>;

/**
 * Key mapping information
 */
export type KeyMapping<Input, Output> = Record<keyof Input, keyof Output>;

/**
 * Hydration information
 */
export type Hydrate<Input, Output> = {
  keyMapping: Partial<KeyMapping<Input, Output>>;
  functions: MappingFns<Input, Output, keyof Output>;
  initialHydration: () => Partial<Output>;
};

/**
 * Hydrate some data
 * @param hydration Hydration data
 * @param input Input data
 * @returns Output data
 */
function hydrateInternal<Input extends object, Output>(
  hydration: Hydrate<Input, Output>,
  input: Input,
  context: unknown,
): Output {
  return (Object.keys(input) as (keyof Input)[]).reduce((acc, key) => {
    let targetKey, value;
    try {
      targetKey = hydration.keyMapping[key] ?? key;
      value = hydration.functions[targetKey as keyof Output](input, context);
    } catch {
      if (key === "partial") {
        return {
          ...acc,
          partial: input["partial" as never],
        };
      }
      if (key === "type") return acc;
      console.debug(`Skipping key ${String(key)} during hydration!`);
      return acc;
    }

    return {
      ...acc,
      [targetKey]: value,
    };
  }, {} as Output);
}

const hydrators = {
  bot: botHydration,
  channel: channelHydration,
  channelUnread: channelUnreadHydration,
  channelWebhook: channelWebhookHydration,
  emoji: emojiHydration,
  message: messageHydration,
  server: serverHydration,
  serverMember: serverMemberHydration,
  session: sessionHydration,
  user: userHydration,
};

export type Hydrators = typeof hydrators;

// eslint-disable-next-line @typescript-eslint/no-explicit-any
type ExtractInput<T> = T extends Hydrate<infer I, any> ? I : never;

// eslint-disable-next-line @typescript-eslint/no-explicit-any
type ExtractOutput<T> = T extends Hydrate<any, infer O> ? O : never;

/**
 * Hydrate some input with a given type
 * @param type Type
 * @param input Input Object
 * @param initial Whether this is the initial hydration
 * @returns Hydrated Object
 */
export function hydrate<T extends keyof Hydrators>(
  type: T,
  input: Partial<ExtractInput<Hydrators[T]>>,
  context: unknown,
<<<<<<< HEAD
  initial?: boolean
): ExtractOutput<Hydrators[T]> {
=======
  initial?: boolean,
) {
>>>>>>> 21786779
  return hydrateInternal(
    hydrators[type] as never,
    initial ? { ...hydrators[type].initialHydration(), ...input } : input,
    context,
  ) as ExtractOutput<Hydrators[T]>;
}<|MERGE_RESOLUTION|>--- conflicted
+++ resolved
@@ -98,13 +98,8 @@
   type: T,
   input: Partial<ExtractInput<Hydrators[T]>>,
   context: unknown,
-<<<<<<< HEAD
-  initial?: boolean
+  initial?: boolean,
 ): ExtractOutput<Hydrators[T]> {
-=======
-  initial?: boolean,
-) {
->>>>>>> 21786779
   return hydrateInternal(
     hydrators[type] as never,
     initial ? { ...hydrators[type].initialHydration(), ...input } : input,
