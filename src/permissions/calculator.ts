--- conflicted
+++ resolved
@@ -1,13 +1,4 @@
-<<<<<<< HEAD
-import Long from "long";
-
-import type { Client } from "../Client.js";
-import type { Channel } from "../classes/Channel.js";
-import { Server } from "../classes/Server.js";
-import type { ServerMember } from "../classes/ServerMember.js";
-=======
 import { Channel, Client, Server, ServerMember } from "../index.js";
->>>>>>> 21786779
 
 import {
   ALLOW_IN_TIMEOUT,
@@ -22,15 +13,9 @@
  * @param a Input A
  * @param b Inputs (OR'd together)
  */
-<<<<<<< HEAD
 export function bitwiseAndEq(a: number, ...b: number[]): boolean {
-  const value = b.reduce((prev, cur) => prev.or(cur), Long.fromNumber(0));
-  return value.and(a).eq(value);
-=======
-export function bitwiseAndEq(a: number, ...b: number[]) {
   const value = b.reduce((prev, cur) => prev | BigInt(cur), 0n);
   return (value & BigInt(a)) === value;
->>>>>>> 21786779
 }
 
 /**
